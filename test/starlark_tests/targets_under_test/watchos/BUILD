--- conflicted
+++ resolved
@@ -306,7 +306,7 @@
 swift_library(
     name = "swift_lib",
     srcs = ["//test/testdata/sources:main.swift"],
-<<<<<<< HEAD
+    tags = FIXTURE_TAGS,
 )
 
 # ---------------------------------------------------------------------------------------
@@ -409,7 +409,4 @@
     deps = [
         ":basic_framework_with_transitive_dependency_lib",
     ],
-=======
-    tags = FIXTURE_TAGS,
->>>>>>> e2b1e1e4
 )