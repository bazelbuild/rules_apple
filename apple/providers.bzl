--- conflicted
+++ resolved
@@ -164,279 +164,6 @@
     fields = {},
 )
 
-<<<<<<< HEAD
-IosXcTestBundleInfo = provider(
-    doc = """
-Denotes a target that is an iOS .xctest bundle.
-
-This provider does not contain any fields of its own at this time but is used as
-a "marker" to indicate that a target is specifically an iOS .xctest bundle (and
-not some other Apple bundle). Rule authors who wish to require that a dependency
-is an iOS .xctest bundle should use this provider to describe that requirement.
-""",
-    fields = {},
-)
-
-MacosApplicationBundleInfo = provider(
-    doc = """
-Denotes that a target is a macOS application.
-
-This provider does not contain any fields of its own at this time but is used as
-a "marker" to indicate that a target is specifically a macOS application bundle
-(and not some other Apple bundle). Rule authors who wish to require that a
-dependency is a macOS application should use this provider to describe that
-requirement.
-""",
-    fields = {},
-)
-
-MacosBundleBundleInfo = provider(
-    doc = """
-Denotes that a target is a macOS loadable bundle.
-
-This provider does not contain any fields of its own at this time but is used as
-a "marker" to indicate that a target is specifically a macOS loadable bundle
-(and not some other Apple bundle). Rule authors who wish to require that a
-dependency is a macOS loadable bundle should use this provider to describe that
-requirement.
-""",
-    fields = {},
-)
-
-MacosExtensionBundleInfo = provider(
-    doc = """
-Denotes that a target is a macOS application extension.
-
-This provider does not contain any fields of its own at this time but is used as
-a "marker" to indicate that a target is specifically a macOS application
-extension bundle (and not some other Apple bundle). Rule authors who wish to
-require that a dependency is a macOS application extension should use this
-provider to describe that requirement.
-""",
-    fields = {},
-)
-
-MacosKernelExtensionBundleInfo = provider(
-    doc = """
-Denotes that a target is a macOS kernel extension.
-
-This provider does not contain any fields of its own at this time but is used as
-a "marker" to indicate that a target is specifically a macOS kernel extension
-(and not some other Apple bundle). Rule authors who wish to require that a
-dependency is a macOS kernel extension should use this provider to describe that
-requirement.
-""",
-    fields = {},
-)
-
-MacosQuickLookPluginBundleInfo = provider(
-    doc = """
-Denotes that a target is a macOS Quick Look Generator bundle.
-
-This provider does not contain any fields of its own at this time but is used as
-a "marker" to indicate that a target is specifically a macOS Quick Look generator
-bundle (and not some other Apple bundle). Rule authors who wish to require that
-a dependency is a macOS Quick Look generator should use this provider to describe
-that requirement.
-""",
-    fields = {},
-)
-
-MacosSpotlightImporterBundleInfo = provider(
-    doc = """
-Denotes that a target is a macOS Spotlight Importer bundle.
-
-This provider does not contain any fields of its own at this time but is used as
-a "marker" to indicate that a target is specifically a macOS Spotlight importer
-(and not some other Apple bundle). Rule authors who wish to require that a
-dependency is a macOS Spotlight importer should use this provider to describe that
-requirement.
-""",
-    fields = {},
-)
-
-MacosXPCServiceBundleInfo = provider(
-    doc = """
-Denotes that a target is a macOS XPC Service bundle.
-
-This provider does not contain any fields of its own at this time but is used as
-a "marker" to indicate that a target is specifically a macOS XPC service
-(and not some other Apple bundle). Rule authors who wish to require that a
-dependency is a macOS XPC service should use this provider to describe that
-requirement.
-""",
-    fields = {},
-)
-
-MacosXcTestBundleInfo = provider(
-    doc = """
-Denotes a target that is a macOS .xctest bundle.
-
-This provider does not contain any fields of its own at this time but is used as
-a "marker" to indicate that a target is specifically a macOS .xctest bundle
-(and not some other Apple bundle). Rule authors who wish to require that a
-dependency is a macOS .xctest bundle should use this provider to describe that
-requirement.
-""",
-    fields = {},
-)
-
-TvosApplicationBundleInfo = provider(
-    doc = """
-Denotes that a target is a tvOS application.
-
-This provider does not contain any fields of its own at this time but is used as
-a "marker" to indicate that a target is specifically a tvOS application bundle
-(and not some other Apple bundle). Rule authors who wish to require that a
-dependency is a tvOS application should use this provider to describe that
-requirement.
-""",
-    fields = {},
-)
-
-TvosExtensionBundleInfo = provider(
-    doc = """
-Denotes that a target is a tvOS application extension.
-
-This provider does not contain any fields of its own at this time but is used as
-a "marker" to indicate that a target is specifically a tvOS application
-extension bundle (and not some other Apple bundle). Rule authors who wish to
-require that a dependency is a tvOS application extension should use this
-provider to describe that requirement.
-""",
-    fields = {},
-)
-
-TvosFrameworkBundleInfo = provider(
-    doc = """
-Denotes that a target is a tvOS dynamic framework.
-
-This provider does not contain any fields of its own at this time but is used as
-a "marker" to indicate that a target is specifically a tvOS dynamic framework
-bundle (and not some other Apple bundle). Rule authors who wish to require that
-a dependency is a tvOS dynamic framework should use this provider to describe
-that requirement.
-""",
-    fields = {},
-)
-
-TvosStaticFrameworkBundleInfo = provider(
-    doc = """
-Denotes that a target is an tvOS static framework.
-
-This provider does not contain any fields of its own at this time but is used as
-a "marker" to indicate that a target is specifically a tvOS static framework
-bundle (and not some other Apple bundle). Rule authors who wish to require that
-a dependency is a tvOS static framework should use this provider to describe
-that requirement.
-""",
-    fields = {},
-)
-
-TvosXcTestBundleInfo = provider(
-    doc = """
-Denotes a target that is a tvOS .xctest bundle.
-
-This provider does not contain any fields of its own at this time but is used as
-a "marker" to indicate that a target is specifically a tvOS .xctest bundle (and
-not some other Apple bundle). Rule authors who wish to require that a dependency
-is a tvOS .xctest bundle should use this provider to describe that requirement.
-""",
-    fields = {},
-)
-
-VisionosApplicationBundleInfo = provider(
-    doc = """
-Denotes that a target is a visionOS application.
-
-This provider does not contain any fields of its own at this time but is used as
-a "marker" to indicate that a target is specifically a visionOS application
-bundle (and not some other Apple bundle). Rule authors who wish to require that
-a dependency is a visionOS application should use this provider to describe that
-requirement.
-""",
-    fields = {},
-)
-
-VisionosExtensionBundleInfo = provider(
-    doc = """
-Denotes that a target is a visionOS application extension.
-
-This provider does not contain any fields of its own at this time but is used as
-a "marker" to indicate that a target is specifically a visionOS application
-extension bundle (and not some other Apple bundle). Rule authors who wish to
-require that a dependency is a visionOS application extension should use this
-provider to describe that requirement.
-""",
-    fields = {},
-)
-
-VisionosFrameworkBundleInfo = provider(
-    doc = """
-Denotes that a target is visionOS dynamic framework.
-
-This provider does not contain any fields of its own at this time but is used as
-a "marker" to indicate that a target is specifically a visionOS dynamic framework
-bundle (and not some other Apple bundle). Rule authors who wish to require that
-a dependency is a visionOS dynamic framework should use this provider to describe
-that requirement.
-""",
-    fields = {},
-)
-
-VisionosStaticFrameworkBundleInfo = provider(
-    doc = """
-Denotes that a target is an visionOS static framework.
-
-This provider does not contain any fields of its own at this time but is used as
-a "marker" to indicate that a target is specifically a visionOS static framework
-bundle (and not some other Apple bundle). Rule authors who wish to require that
-a dependency is a visionOS static framework should use this provider to describe
-that requirement.
-""",
-    fields = {},
-)
-
-VisionosXcTestBundleInfo = provider(
-    doc = """
-Denotes a target that is a visionOS .xctest bundle.
-
-This provider does not contain any fields of its own at this time but is used as
-a "marker" to indicate that a target is specifically a visionOS .xctest bundle (and
-not some other Apple bundle). Rule authors who wish to require that a dependency
-is a visionOS .xctest bundle should use this provider to describe that requirement.
-""",
-    fields = {},
-)
-
-WatchosApplicationBundleInfo = provider(
-    doc = """
-Denotes that a target is a watchOS application.
-
-This provider does not contain any fields of its own at this time but is used as
-a "marker" to indicate that a target is specifically a watchOS application
-bundle (and not some other Apple bundle). Rule authors who wish to require that
-a dependency is a watchOS application should use this provider to describe that
-requirement.
-""",
-    fields = {},
-)
-
-WatchosExtensionBundleInfo = provider(
-    doc = """
-Denotes that a target is a watchOS application extension.
-
-This provider does not contain any fields of its own at this time but is used as
-a "marker" to indicate that a target is specifically a watchOS application
-extension bundle (and not some other Apple bundle). Rule authors who wish to
-require that a dependency is a watchOS application extension should use this
-provider to describe that requirement.
-""",
-    fields = {},
-)
-
-=======
->>>>>>> cb3b9a6b
 WatchosFrameworkBundleInfo = provider(
     doc = """
 Denotes that a target is watchOS dynamic framework.
