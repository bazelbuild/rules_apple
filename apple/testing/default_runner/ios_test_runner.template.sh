--- conflicted
+++ resolved
@@ -93,6 +93,12 @@
   mkdir -p "$OUTPUT_DIR"
 fi
 
+TEST_TYPE="%(test_type)s"
+if [[ -n "${TEST_TYPE}" ]]; then
+  TEST_TYPE=$(tr '[:upper:]' '[:lower:]' <<< ${TEST_TYPE})
+  runner_flags+=("--test_type=${TEST_TYPE}")
+fi
+
 # Constructs the json string to configure the test env and tests to run.
 # It will be written into a temp json file which is passed to the test runner
 # flags --launch_options_json_path.
@@ -111,20 +117,12 @@
   TEST_ENV="$TEST_ENV,$profile_env"
 fi
 
-<<<<<<< HEAD
-TEST_TYPE="%(test_type)s"
-if [[ -n "${TEST_TYPE}" ]]; then
-  TEST_TYPE=$(tr '[:upper:]' '[:lower:]' <<< ${TEST_TYPE})
-  runner_flags+=("--test_type=${TEST_TYPE}")
-fi
-=======
 # Converts the test env string to json format and addes it into launch
 # options string.
 TEST_ENV=$(echo "$TEST_ENV" | awk -F ',' '{for (i=1; i <=NF; i++) { d = index($i, "="); print substr($i, 1, d-1) "\":\"" substr($i, d+1); }}')
 TEST_ENV=${TEST_ENV//$'\n'/\",\"}
 TEST_ENV="{\"${TEST_ENV}\"}"
 LAUNCH_OPTIONS_JSON_STR="\"env_vars\":${TEST_ENV}"
->>>>>>> 351154b2
 
 if [[ -n "${command_line_args}" ]]; then
   if [[ -n "${LAUNCH_OPTIONS_JSON_STR}" ]]; then
