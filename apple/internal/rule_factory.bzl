# Copyright 2019 The Bazel Authors. All rights reserved.
#
# Licensed under the Apache License, Version 2.0 (the "License");
# you may not use this file except in compliance with the License.
# You may obtain a copy of the License at
#
#    http://www.apache.org/licenses/LICENSE-2.0
#
# Unless required by applicable law or agreed to in writing, software
# distributed under the License is distributed on an "AS IS" BASIS,
# WITHOUT WARRANTIES OR CONDITIONS OF ANY KIND, either express or implied.
# See the License for the specific language governing permissions and
# limitations under the License.

"""Helpers for defining Apple bundling rules uniformly."""

load(
    "@build_bazel_apple_support//lib:apple_support.bzl",
    "apple_support",
)
load(
    "@build_bazel_rules_apple//apple/internal:apple_product_type.bzl",
    "apple_product_type",
)
load(
    "@build_bazel_rules_apple//apple/internal:apple_support_toolchain.bzl",
    "apple_support_toolchain_utils",
)
load(
    "@build_bazel_rules_apple//apple/internal:entitlement_rules.bzl",
    "AppleEntitlementsInfo",
)
load(
    "@build_bazel_rules_apple//apple/internal/aspects:framework_import_aspect.bzl",
    "framework_import_aspect",
)
load(
    "@build_bazel_rules_apple//apple/internal/aspects:resource_aspect.bzl",
    "apple_resource_aspect",
)
load(
    "@build_bazel_rules_apple//apple/internal/aspects:swift_static_framework_aspect.bzl",
    "swift_static_framework_aspect",
)
load(
    "@build_bazel_rules_apple//apple/internal/aspects:swift_dynamic_framework_aspect.bzl",
    "swift_dynamic_framework_aspect",
)
load(
    "@build_bazel_rules_apple//apple/internal:transition_support.bzl",
    "transition_support",
)
load(
    "@build_bazel_rules_apple//apple/internal/testing:apple_test_bundle_support.bzl",
    "apple_test_info_aspect",
)
load(
    "@build_bazel_rules_apple//apple/internal/testing:apple_test_rule_support.bzl",
    "coverage_files_aspect",
)
load(
    "@build_bazel_rules_apple//apple/internal:rule_support.bzl",
    "rule_support",
)
load(
    "@build_bazel_rules_apple//apple:common.bzl",
    "entitlements_validation_mode",
)
load(
    "@build_bazel_rules_apple//apple:providers.bzl",
    "AppleBundleInfo",
    "AppleBundleVersionInfo",
    "AppleResourceBundleInfo",
    "AppleTestRunnerInfo",
    "IosAppClipBundleInfo",
    "IosApplicationBundleInfo",
    "IosBundleBundleInfo",
    "IosExtensionBundleInfo",
    "IosFrameworkBundleInfo",
    "IosImessageApplicationBundleInfo",
    "IosImessageExtensionBundleInfo",
    "IosStickerPackExtensionBundleInfo",
    "MacosApplicationBundleInfo",
    "MacosExtensionBundleInfo",
    "MacosXPCServiceBundleInfo",
    "TvosApplicationBundleInfo",
    "TvosExtensionBundleInfo",
    "TvosFrameworkBundleInfo",
    "WatchosApplicationBundleInfo",
    "WatchosExtensionBundleInfo",
)
load(
    "@build_bazel_rules_swift//swift:swift.bzl",
    "swift_usage_aspect",
)
load(
    "@bazel_skylib//lib:dicts.bzl",
    "dicts",
)

def _is_test_product_type(product_type):
    """Returns whether the given product type is for tests purposes or not."""
    return product_type in (
        apple_product_type.ui_test_bundle,
        apple_product_type.unit_test_bundle,
    )

# Private attributes on all rules.
_COMMON_ATTRS = dicts.add(
    {
        "_grep_includes": attr.label(
            cfg = "host",
            allow_single_file = True,
            executable = True,
            default = Label("@bazel_tools//tools/cpp:grep-includes"),
        ),
    },
    apple_support.action_required_attrs(),
)

# Private attributes on rules that perform binary linking.
_COMMON_BINARY_RULE_ATTRS = dicts.add(
    {
        "_cc_toolchain": attr.label(
            default = Label("@bazel_tools//tools/cpp:current_cc_toolchain"),
        ),
        "_child_configuration_dummy": attr.label(
            cfg = apple_common.multi_arch_split,
            default = Label("@bazel_tools//tools/cpp:current_cc_toolchain"),
        ),
        # Needed for the J2ObjC processing code that already exists in the implementation of
        # apple_common.link_multi_arch_binary.
        "_dummy_lib": attr.label(
            cfg = apple_common.multi_arch_split,
            default = Label("@bazel_tools//tools/objc:dummy_lib"),
        ),
        "_googlemac_proto_compiler": attr.label(
            cfg = "host",
            default = Label("@bazel_tools//tools/objc:protobuf_compiler_wrapper"),
        ),
        "_googlemac_proto_compiler_support": attr.label(
            cfg = "host",
            default = Label("@bazel_tools//tools/objc:protobuf_compiler_support"),
        ),
        # Needed for the J2ObjC processing code that already exists in the implementation of
        # apple_common.link_multi_arch_binary.
        "_j2objc_dead_code_pruner": attr.label(
            default = Label("@bazel_tools//tools/objc:j2objc_dead_code_pruner"),
        ),
        "_protobuf_well_known_types": attr.label(
            cfg = "host",
            default = Label("@bazel_tools//tools/objc:protobuf_well_known_types"),
        ),
        # xcrunwrapper is no longer used by rules_apple, but the underlying implementation of
        # apple_common.link_multi_arch_binary requires this attribute.
        # TODO(b/117932394): Remove this attribute once Bazel no longer uses xcrunwrapper.
        "_xcrunwrapper": attr.label(
            cfg = "host",
            executable = True,
            default = Label("@bazel_tools//tools/objc:xcrunwrapper"),
        ),
    },
)

_COMMON_TEST_ATTRS = {
    "data": attr.label_list(
        allow_files = True,
        default = [],
        doc = "Files to be made available to the test during its execution.",
    ),
    "env": attr.string_dict(
        doc = """
Dictionary of environment variables that should be set during the test execution.
""",
    ),
    "runner": attr.label(
        doc = """
The runner target that will provide the logic on how to run the tests. Needs to provide the
AppleTestRunnerInfo provider.
""",
        mandatory = True,
        providers = [AppleTestRunnerInfo],
    ),
    # This is an implementation detail attribute, so it's not documented on purpose.
    "deps": attr.label_list(
        mandatory = True,
        aspects = [coverage_files_aspect],
        providers = [AppleBundleInfo],
    ),
    # TODO(b/139430318): This attribute exists to apease the Tulsi gods and is not actually used by
    # the test rule implementation, and should be removed.
    # This is an implementation detail attribute, so it's not documented on purpose.
    "test_host": attr.label(
        providers = [AppleBundleInfo],
    ),
    "_apple_coverage_support": attr.label(
        cfg = "host",
        default = Label("@build_bazel_apple_support//tools:coverage_support"),
    ),
}

_EXTENSION_PROVIDES_MAIN_ATTRS = {
    "provides_main": attr.bool(
        default = False,
        doc = """
A value indicating whether one of this extension's dependencies provides a `main` entry point.

This is false by default, because most app extensions provide their implementation by specifying a
principal class or main storyboard in their `Info.plist` file, and the executable's entry point is
actually in a system framework that delegates to it.

However, some modern extensions (such as SwiftUI widget extensions introduced in iOS 14 and macOS
11) use the `@main` attribute to identify their primary type, which generates a traditional `main`
function that passes control to that type. For these extensions, this attribute should be set to
true.
""",
        mandatory = False,
    ),
}

def _common_binary_linking_attrs(default_binary_type, deps_cfg, product_type):
    deps_aspects = [
        apple_common.objc_proto_aspect,
        swift_usage_aspect,
    ]

    default_stamp = -1
    if product_type:
        deps_aspects.extend([
            apple_resource_aspect,
            framework_import_aspect,
        ])
        if _is_test_product_type(product_type):
            deps_aspects.append(apple_test_info_aspect)
            default_stamp = 0
        if product_type == apple_product_type.static_framework:
            deps_aspects.append(swift_static_framework_aspect)
        if product_type == apple_product_type.framework:
            deps_aspects.append(swift_dynamic_framework_aspect)

    return dicts.add(
        _COMMON_ATTRS,
        _COMMON_BINARY_RULE_ATTRS,
        {
            "binary_type": attr.string(
                default = default_binary_type,
                doc = """
This attribute is public as an implementation detail while we migrate the architecture of the rules.
Do not change its value.
    """,
            ),
            "bundle_loader": attr.label(
                aspects = [apple_common.objc_proto_aspect],
                providers = [[apple_common.AppleExecutableBinary]],
                doc = """
This attribute is public as an implementation detail while we migrate the architecture of the rules.
Do not change its value.
    """,
            ),
            "dylibs": attr.label_list(
                aspects = [apple_common.objc_proto_aspect],
                doc = """
This attribute is public as an implementation detail while we migrate the architecture of the rules.
Do not change its value.
    """,
            ),
            "codesignopts": attr.string_list(
                doc = """
A list of strings representing extra flags that should be passed to `codesign`.
    """,
            ),
            "linkopts": attr.string_list(
                doc = """
A list of strings representing extra flags that should be passed to the linker.
    """,
            ),
            "stamp": attr.int(
                default = default_stamp,
                doc = """
Enable link stamping. Whether to encode build information into the binary. Possible values:

*   `stamp = 1`: Stamp the build information into the binary. Stamped binaries are only rebuilt
    when their dependencies change. Use this if there are tests that depend on the build
    information.
*   `stamp = 0`: Always replace build information by constant values. This gives good build
    result caching.
*   `stamp = -1`: Embedding of build information is controlled by the `--[no]stamp` flag.
""",
                values = [-1, 0, 1],
            ),
            "deps": attr.label_list(
                aspects = deps_aspects,
                cfg = deps_cfg,
                doc = """
A list of dependencies targets that will be linked into this target's binary. Any resources, such as
asset catalogs, that are referenced by those targets will also be transitively included in the final
bundle.
""",
            ),
        },
    )

def _get_common_bundling_attributes(rule_descriptor):
    """Returns a list of dictionaries with attributes common to all bundling rules."""

    # TODO(kaipi): Review platform specific wording in the documentation before migrating macOS
    # rules to use this rule factory.
    attrs = []

    if rule_descriptor.requires_bundle_id:
        bundle_id_mandatory = not _is_test_product_type(rule_descriptor.product_type)
        attrs.append({
            "bundle_id": attr.string(
                mandatory = bundle_id_mandatory,
                doc = "The bundle ID (reverse-DNS path followed by app name) for this target.",
            ),
        })

    if rule_descriptor.has_infoplist:
        attr_args = {}
        if rule_descriptor.default_infoplist:
            attr_args["default"] = [Label(rule_descriptor.default_infoplist)]
        else:
            attr_args["mandatory"] = True
        attrs.append({
            "infoplists": attr.label_list(
                allow_empty = False,
                allow_files = [".plist"],
                doc = """
A list of .plist files that will be merged to form the Info.plist for this target. At least one file
must be specified. Please see
[Info.plist Handling](https://github.com/bazelbuild/rules_apple/blob/master/doc/common_info.md#infoplist-handling)
for what is supported.
""",
                **attr_args
            ),
        })

    if rule_descriptor.requires_provisioning_profile:
        attrs.append({
            "provisioning_profile": attr.label(
                allow_single_file = [rule_descriptor.provisioning_profile_extension],
                doc = """
The provisioning profile (`{profile_extension}` file) to use when creating the bundle. This value is
optional for simulator builds as the simulator doesn't fully enforce entitlements, but is
required for device builds.
""".format(profile_extension = rule_descriptor.provisioning_profile_extension),
            ),
        })

    attrs.append({
        "bundle_name": attr.string(
            mandatory = False,
            doc = """
The desired name of the bundle (without the extension). If this attribute is not set, then the name
of the target will be used instead.
""",
        ),
        "executable_name": attr.string(
            mandatory = False,
            doc = """
The desired name of the executable, if the bundle has an executable. If this attribute is not set,
then the name of the `bundle_name` attribute will be used if it is set; if not, then the name of
the target will be used instead.
""",
        ),
        # TODO(b/36512239): Rename to "bundle_post_processor".
        "ipa_post_processor": attr.label(
            allow_files = True,
            executable = True,
            cfg = "host",
            doc = """
A tool that edits this target's archive after it is assembled but before it is signed. The tool is
invoked with a single command-line argument that denotes the path to a directory containing the
unzipped contents of the archive; this target's bundle will be the directory's only contents.

Any changes made by the tool must be made in this directory, and the tool's execution must be
hermetic given these inputs to ensure that the result can be safely cached.
""",
        ),
        "minimum_os_version": attr.string(
            mandatory = True,
            doc = """
A required string indicating the minimum OS version supported by the target, represented as a
dotted version number (for example, "9.0").
""",
        ),
        "strings": attr.label_list(
            allow_files = [".strings"],
            doc = """
A list of `.strings` files, often localizable. These files are converted to binary plists (if they
are not already) and placed in the root of the final bundle, unless a file's immediate containing
directory is named `*.lproj`, in which case it will be placed under a directory with the same name
in the bundle.
""",
        ),
        "resources": attr.label_list(
            allow_files = True,
            aspects = [apple_resource_aspect],
            doc = """
A list of resources or files bundled with the bundle. The resources will be stored in the
appropriate resources location within the bundle.
""",
        ),
        "version": attr.label(
            providers = [[AppleBundleVersionInfo]],
            doc = """
An `apple_bundle_version` target that represents the version for this target. See
[`apple_bundle_version`](https://github.com/bazelbuild/rules_apple/blob/master/doc/rules-general.md?cl=head#apple_bundle_version).
""",
        ),
    })

    if len(rule_descriptor.allowed_device_families) > 1:
        extra_args = {}
        if not rule_descriptor.mandatory_families:
            extra_args["default"] = rule_descriptor.allowed_device_families
        attrs.append({
            "families": attr.string_list(
                mandatory = rule_descriptor.mandatory_families,
                allow_empty = False,
                doc = """
A list of device families supported by this extension. Valid values are `iphone` and `ipad`; at
least one must be specified.
""",
                **extra_args
            ),
        })

    if rule_descriptor.app_icon_extension:
        attrs.append({
            "app_icons": attr.label_list(
                allow_files = True,
                doc = """
Files that comprise the app icons for the application. Each file must have a containing directory
named `*.{app_icon_parent_extension}/*.{app_icon_extension}` and there may be only one such
`.{app_icon_extension}` directory in the list.""".format(
                    app_icon_extension = rule_descriptor.app_icon_extension,
                    app_icon_parent_extension = rule_descriptor.app_icon_parent_extension,
                ),
            ),
        })

    if rule_descriptor.has_alternate_icons:
        attrs.append({
            "alternate_icons": attr.label_list(
                allow_files = True,
                doc = """
Files that comprise the alternate app icons for the application. Each file must have a containing directory
named after the alternate icon identifier.""",
            ),
        })

    if rule_descriptor.has_launch_images:
        attrs.append({
            "launch_images": attr.label_list(
                allow_files = True,
                doc = """
Files that comprise the launch images for the application. Each file must have a containing
directory named `*.xcassets/*.launchimage` and there may be only one such `.launchimage` directory
in the list.
""",
            ),
        })

    if rule_descriptor.has_settings_bundle:
        attrs.append({
            "settings_bundle": attr.label(
                aspects = [apple_resource_aspect],
                providers = [["objc"], [AppleResourceBundleInfo]],
                doc = """
A resource bundle (e.g. `apple_bundle_import`) target that contains the files that make up the
application's settings bundle. These files will be copied into the root of the final application
bundle in a directory named `Settings.bundle`.
""",
            ),
        })

    if rule_descriptor.codesigning_exceptions == rule_support.codesigning_exceptions.none:
        attrs.append({
            "entitlements": attr.label(
                providers = [[], [AppleEntitlementsInfo]],
                doc = """
The entitlements file required for device builds of this target. If absent, the default entitlements
from the provisioning profile will be used.

The following variables are substituted in the entitlements file: `$(CFBundleIdentifier)` with the
bundle ID of the application and `$(AppIdentifierPrefix)` with the value of the
`ApplicationIdentifierPrefix` key from the target's provisioning profile.
""",
            ),
            "entitlements_validation": attr.string(
                default = entitlements_validation_mode.loose,
                doc = """
An `entitlements_validation_mode` to control the validation of the requested entitlements against
the provisioning profile to ensure they are supported.
""",
                values = [
                    entitlements_validation_mode.error,
                    entitlements_validation_mode.warn,
                    entitlements_validation_mode.loose,
                    entitlements_validation_mode.skip,
                ],
            ),
        })

    return attrs

def _get_ios_attrs(rule_descriptor):
    """Returns a list of dictionaries with attributes for the iOS platform."""
    attrs = []

    # TODO(kaipi): Add support for all valid product types for iOS.
    if rule_descriptor.product_type == apple_product_type.messages_sticker_pack_extension:
        attrs.append({
            "sticker_assets": attr.label_list(
                allow_files = True,
                doc = """
List of sticker files to bundle. The collection of assets should be under a folder named
`*.*.xcstickers`. The icons go in a `*.stickersiconset` (instead of `*.appiconset`); and the files
for the stickers should all be in Sticker Pack directories, so `*.stickerpack/*.sticker` or
`*.stickerpack/*.stickersequence`.
""",
            ),
        })
    elif rule_descriptor.product_type == apple_product_type.messages_application:
        attrs.append({
            "extension": attr.label(
                mandatory = True,
                providers = [
                    [AppleBundleInfo, IosImessageExtensionBundleInfo],
                    [AppleBundleInfo, IosStickerPackExtensionBundleInfo],
                ],
                doc = """
Single label referencing either an ios_imessage_extension or ios_sticker_pack_extension target.
Required.
""",
            ),
        })
    elif rule_descriptor.product_type == apple_product_type.framework:
        attrs.append({
            # TODO(kaipi): This attribute is not publicly documented, but it is tested in
            # http://github.com/bazelbuild/rules_apple/test/ios_framework_test.sh?l=79. Figure out
            # what to do with this.
            "hdrs": attr.label_list(
                allow_files = [".h"],
            ),
            "extension_safe": attr.bool(
                default = False,
                doc = """
If true, compiles and links this framework with `-application-extension`, restricting the binary to
use only extension-safe APIs.
""",
            ),
            "bundle_only": attr.bool(
                default = False,
                doc = """
Avoid linking the dynamic framework, but still include it in the app. This is useful when you want
to manually dlopen the framework at runtime.
""",
            ),
        })
    elif rule_descriptor.product_type == apple_product_type.static_framework:
        attrs.append({
            "hdrs": attr.label_list(
                allow_files = [".h"],
                doc = """
A list of `.h` files that will be publicly exposed by this framework. These headers should have
framework-relative imports, and if non-empty, an umbrella header named `%{bundle_name}.h` will also
be generated that imports all of the headers listed here.
""",
            ),
            "umbrella_header": attr.label(
                allow_single_file = [".h"],
                doc = """
An optional single .h file to use as the umbrella header for this framework. Usually, this header
will have the same name as this target, so that clients can load the header using the #import
<MyFramework/MyFramework.h> format. If this attribute is not specified (the common use case), an
umbrella header will be generated under the same name as this target.
""",
            ),
            "avoid_deps": attr.label_list(
                doc = """
A list of library targets on which this framework depends in order to compile, but the transitive
closure of which will not be linked into the framework's binary.
""",
            ),
            "exclude_resources": attr.bool(
                default = False,
                doc = """
Indicates whether resources should be excluded from the bundle. This can be used to avoid
unnecessarily bundling resources if the static framework is being distributed in a different
fashion, such as a Cocoapod.
""",
            ),
        })
    elif rule_descriptor.product_type == apple_product_type.application:
        attrs.append({
            "app_clips": attr.label_list(
                providers = [[AppleBundleInfo, IosAppClipBundleInfo]],
                doc = """
A list of iOS app clips to include in the final application bundle.
""",
            ),
            "bundles": attr.label_list(
                providers = [
                    [AppleBundleInfo, IosBundleBundleInfo],
                ],
                doc = "A list of iOS loadable bundles to include in the final application bundle.",
            ),
            "extensions": attr.label_list(
                providers = [[AppleBundleInfo, IosExtensionBundleInfo]],
                doc = """
A list of iOS application extensions to include in the final application bundle.
""",
            ),
            "launch_storyboard": attr.label(
                allow_single_file = [".storyboard", ".xib"],
                doc = """
The `.storyboard` or `.xib` file that should be used as the launch screen for the application. The
provided file will be compiled into the appropriate format (`.storyboardc` or `.nib`) and placed in
the root of the final bundle. The generated file will also be registered in the bundle's
Info.plist under the key `UILaunchStoryboardName`.
""",
            ),
            "watch_application": attr.label(
                providers = [[AppleBundleInfo, WatchosApplicationBundleInfo]],
                doc = """
A `watchos_application` target that represents an Apple Watch application that should be embedded in
the application bundle.
""",
            ),
            "_runner_template": attr.label(
                cfg = "host",
                allow_single_file = True,
                default = Label("@build_bazel_rules_apple//apple/internal/templates:ios_sim_template"),
            ),
        })
    elif rule_descriptor.product_type == apple_product_type.app_clip:
        attrs.append({
            "bundles": attr.label_list(
                providers = [
                    [AppleBundleInfo, IosBundleBundleInfo],
                ],
                doc = "A list of iOS loadable bundles to include in the final application bundle.",
            ),
            "launch_storyboard": attr.label(
                allow_single_file = [".storyboard", ".xib"],
                doc = """
The `.storyboard` or `.xib` file that should be used as the launch screen for the app clip. The
provided file will be compiled into the appropriate format (`.storyboardc` or `.nib`) and placed in
the root of the final bundle. The generated file will also be registered in the bundle's
Info.plist under the key `UILaunchStoryboardName`.
""",
            ),
            "_runner_template": attr.label(
                cfg = "host",
                allow_single_file = True,
                default = Label("@build_bazel_rules_apple//apple/internal/templates:ios_sim_template"),
            ),
        })
    elif rule_descriptor.product_type == apple_product_type.app_extension:
        attrs.append(_EXTENSION_PROVIDES_MAIN_ATTRS)
    elif _is_test_product_type(rule_descriptor.product_type):
        required_providers = [
            [AppleBundleInfo, IosApplicationBundleInfo],
            [AppleBundleInfo, IosExtensionBundleInfo],
        ]
        test_host_mandatory = False
        if rule_descriptor.product_type == apple_product_type.ui_test_bundle:
            required_providers.append([AppleBundleInfo, IosImessageApplicationBundleInfo])
            test_host_mandatory = True

        attrs.append({
            "test_host": attr.label(
                aspects = [framework_import_aspect],
                mandatory = test_host_mandatory,
                providers = required_providers,
            ),
        })
    elif rule_descriptor.product_type == apple_product_type.bundle:
        attrs.append({
            "bundle_location": attr.string(
                mandatory = False,
                doc = """
The directiory within the packaging bundle that this bundle should be placed.
""",
            ),
<<<<<<< HEAD
=======
            "extension_safe": attr.bool(
                default = False,
                doc = """
If true, compiles and links this framework with `-application-extension`, restricting the binary to
use only extension-safe APIs.
""",
            ),
>>>>>>> 543d057a
        })

    # TODO(kaipi): Once all platforms have framework rules, move this into
    # _common_binary_linking_attrs().
    if rule_descriptor.requires_deps:
        extra_args = {}
        if (rule_descriptor.product_type == apple_product_type.application or
            rule_descriptor.product_type == apple_product_type.app_clip):
            extra_args["aspects"] = [framework_import_aspect]

        attrs.append({
            "frameworks": attr.label_list(
                providers = [[AppleBundleInfo, IosFrameworkBundleInfo]],
                doc = """
A list of framework targets (see
[`ios_framework`](https://github.com/bazelbuild/rules_apple/blob/master/doc/rules-ios.md#ios_framework))
that this target depends on.
""",
                **extra_args
            ),
        })

    # TODO(b/XXXXXXXX): `sdk_frameworks` was never documented on `ios_application` but it leaked
    # through due to the old macro passing it to the underlying `apple_binary`. Support this
    # temporarily for a limited set of product types until we can migrate teams off the attribute,
    # once explicit build targets are used to propagate linking information for system frameworks.
    if (rule_descriptor.product_type == apple_product_type.application or
        rule_descriptor.product_type == apple_product_type.app_extension):
        attrs.append({
            "sdk_frameworks": attr.string_list(
                allow_empty = True,
                doc = """
Names of SDK frameworks to link with (e.g., `AddressBook`, `QuartzCore`).
`UIKit` and `Foundation` are always included, even if this attribute is
provided and does not list them.

This attribute is discouraged; in general, targets should list system
framework dependencies in the library targets where that framework is used,
not in the top-level bundle.
""",
            ),
        })

    return attrs

def _get_macos_attrs(rule_descriptor):
    """Returns a list of dictionaries with attributes for the macOS platform."""
    attrs = []

    attrs.append({
        "additional_contents": attr.label_keyed_string_dict(
            allow_files = True,
            doc = """
Files that should be copied into specific subdirectories of the Contents folder in the bundle. The
keys of this dictionary are labels pointing to single files, filegroups, or targets; the
corresponding value is the name of the subdirectory of Contents where they should be placed.

The relative directory structure of filegroup contents is preserved when they are copied into the
desired Contents subdirectory.
""",
        ),
    })

    if rule_descriptor.product_type in [apple_product_type.application, apple_product_type.bundle]:
        attrs.append({
            # TODO(b/117886202): This should be part of the rule descriptor, once the new
            # macos_kernel_extension, macos_spotlight_importer and macos_xpc_service rules are
            # extracted from macos_application and macos_bundle.
            "bundle_extension": attr.string(
                doc = """
The extension, without a leading dot, that will be used to name the bundle. If this attribute is not
set, then the default extension is determined by the application's product_type.
""",
            ),
        })

    if rule_descriptor.product_type == apple_product_type.application:
        attrs.append({
            "extensions": attr.label_list(
                providers = [
                    [AppleBundleInfo, MacosExtensionBundleInfo],
                ],
                doc = "A list of macOS extensions to include in the final application bundle.",
            ),
            "xpc_services": attr.label_list(
                providers = [
                    [AppleBundleInfo, MacosXPCServiceBundleInfo],
                ],
                doc = "A list of macOS XPC Services to include in the final application bundle.",
            ),
            "_runner_template": attr.label(
                cfg = "host",
                allow_single_file = True,
                default = Label("@build_bazel_rules_apple//apple/internal/templates:macos_template"),
            ),
        })

    elif rule_descriptor.product_type == apple_product_type.app_extension:
        attrs.append(_EXTENSION_PROVIDES_MAIN_ATTRS)

    elif _is_test_product_type(rule_descriptor.product_type):
        test_host_mandatory = rule_descriptor.product_type == apple_product_type.ui_test_bundle
        attrs.append({
            "test_host": attr.label(
                aspects = [framework_import_aspect],
                mandatory = test_host_mandatory,
                providers = [
                    [AppleBundleInfo, MacosApplicationBundleInfo],
                    [AppleBundleInfo, MacosExtensionBundleInfo],
                ],
            ),
        })

    return attrs

def _get_tvos_attrs(rule_descriptor):
    """Returns a list of dictionaries with attributes for the tvOS platform."""
    attrs = []

    if rule_descriptor.product_type == apple_product_type.application:
        attrs.append({
            "extensions": attr.label_list(
                providers = [
                    [AppleBundleInfo, TvosExtensionBundleInfo],
                ],
                doc = "A list of tvOS extensions to include in the final application bundle.",
            ),
            "_runner_template": attr.label(
                cfg = "host",
                allow_single_file = True,
                # Currently using the iOS Simulator template for tvOS, as tvOS does not require
                # significantly different sim runner logic from iOS.
                default = Label("@build_bazel_rules_apple//apple/internal/templates:ios_sim_template"),
            ),
        })
    elif rule_descriptor.product_type == apple_product_type.framework:
        attrs.append({
            # TODO(kaipi): This attribute is not publicly documented, but it is tested in
            # http://github.com/bazelbuild/rules_apple/test/ios_framework_test.sh?l=79. Figure out
            # what to do with this.
            "hdrs": attr.label_list(
                allow_files = [".h"],
            ),
            "extension_safe": attr.bool(
                default = False,
                doc = """
If true, compiles and links this framework with `-application-extension`, restricting the binary to
use only extension-safe APIs.
""",
            ),
        })
    elif rule_descriptor.product_type == apple_product_type.static_framework:
        attrs.append({
            "hdrs": attr.label_list(
                allow_files = [".h"],
                doc = """
A list of `.h` files that will be publicly exposed by this framework. These headers should have
framework-relative imports, and if non-empty, an umbrella header named `%{bundle_name}.h` will also
be generated that imports all of the headers listed here.
""",
            ),
            "umbrella_header": attr.label(
                allow_single_file = [".h"],
                doc = """
An optional single .h file to use as the umbrella header for this framework. Usually, this header
will have the same name as this target, so that clients can load the header using the #import
<MyFramework/MyFramework.h> format. If this attribute is not specified (the common use case), an
umbrella header will be generated under the same name as this target.
""",
            ),
            "avoid_deps": attr.label_list(
                doc = """
A list of library targets on which this framework depends in order to compile, but the transitive
closure of which will not be linked into the framework's binary.
""",
            ),
            "exclude_resources": attr.bool(
                default = False,
                doc = """
Indicates whether resources should be excluded from the bundle. This can be used to avoid
unnecessarily bundling resources if the static framework is being distributed in a different
fashion, such as a Cocoapod.
""",
            ),
        })
    elif _is_test_product_type(rule_descriptor.product_type):
        test_host_mandatory = rule_descriptor.product_type == apple_product_type.ui_test_bundle
        attrs.append({
            "test_host": attr.label(
                aspects = [framework_import_aspect],
                mandatory = test_host_mandatory,
                providers = [
                    [AppleBundleInfo, TvosApplicationBundleInfo],
                    [AppleBundleInfo, TvosExtensionBundleInfo],
                ],
            ),
        })

    # TODO(kaipi): Once all platforms have framework rules, move this into
    # _common_binary_linking_attrs().
    if rule_descriptor.requires_deps:
        extra_args = {}
        if rule_descriptor.product_type == apple_product_type.application:
            extra_args["aspects"] = [framework_import_aspect]

        attrs.append({
            "frameworks": attr.label_list(
                providers = [[AppleBundleInfo, TvosFrameworkBundleInfo]],
                doc = """
A list of framework targets (see
[`tvos_framework`](https://github.com/bazelbuild/rules_apple/blob/master/doc/rules-tvos.md#tvos_framework))
that this target depends on.
""",
                **extra_args
            ),
        })

    return attrs

def _get_watchos_attrs(rule_descriptor):
    """Returns a list of dictionaries with attributes for the watchOS platform."""
    attrs = []

    if rule_descriptor.product_type == apple_product_type.watch2_extension:
        attrs.append({"extensions": attr.label_list(
            providers = [[AppleBundleInfo, WatchosExtensionBundleInfo]],
            doc = """
A list of watchOS application extensions to include in the final watch extension bundle.
""",
        )})
    if rule_descriptor.product_type == apple_product_type.watch2_application:
        attrs.append({
            "extension": attr.label(
                providers = [
                    [AppleBundleInfo, WatchosExtensionBundleInfo],
                ],
                doc = "The `watchos_extension` that is bundled with the watch application.",
            ),
            "storyboards": attr.label_list(
                allow_files = [".storyboard"],
                doc = """
A list of `.storyboard` files, often localizable. These files are compiled and placed in the root of
the final application bundle, unless a file's immediate containing directory is named `*.lproj`, in
which case it will be placed under a directory with the same name in the bundle.
""",
            ),
            # TODO(b/121201268): Rename this attribute as it implies code dependencies, but they are
            # not actually compiled and linked, since the watchOS application uses a stub binary.
            "deps": attr.label_list(
                aspects = [apple_resource_aspect],
                doc = """
A list of targets whose resources will be included in the final application. Since a watchOS
application does not contain any code of its own, any code in the dependent libraries will be
ignored.
""",
            ),
        })
    elif rule_descriptor.product_type == apple_product_type.framework:
        attrs.append({
            "extension_safe": attr.bool(
                default = False,
                doc = """
If true, compiles and links this framework with `-application-extension`, restricting the binary to
use only extension-safe APIs.
""",
            ),
        })

        if rule_descriptor.requires_deps:
            extra_args = {}
            attrs.append({
                "frameworks": attr.label_list(
                    providers = [[AppleBundleInfo, IosFrameworkBundleInfo]],
                    doc = """
A list of framework targets (see
[`ios_framework`](https://github.com/bazelbuild/rules_apple/blob/master/doc/rules-ios.md#ios_framework))
that this target depends on.
""",
                    **extra_args
                ),
            })
    elif rule_descriptor.product_type == apple_product_type.static_framework:
        attrs.append({
            "hdrs": attr.label_list(
                allow_files = [".h"],
                doc = """
A list of `.h` files that will be publicly exposed by this framework. These headers should have
framework-relative imports, and if non-empty, an umbrella header named `%{bundle_name}.h` will also
be generated that imports all of the headers listed here.
""",
            ),
            "umbrella_header": attr.label(
                allow_single_file = [".h"],
                doc = """
An optional single .h file to use as the umbrella header for this framework. Usually, this header
will have the same name as this target, so that clients can load the header using the #import
<MyFramework/MyFramework.h> format. If this attribute is not specified (the common use case), an
umbrella header will be generated under the same name as this target.
""",
            ),
            "avoid_deps": attr.label_list(
                doc = """
A list of library targets on which this framework depends in order to compile, but the transitive
closure of which will not be linked into the framework's binary.
""",
            ),
            "exclude_resources": attr.bool(
                default = False,
                doc = """
Indicates whether resources should be excluded from the bundle. This can be used to avoid
unnecessarily bundling resources if the static framework is being distributed in a different
fashion, such as a Cocoapod.
""",
            ),
        })

    return attrs

def _get_macos_binary_attrs(rule_descriptor):
    """Returns a list of dictionaries with attributes for macOS binary rules."""
    attrs = []

    if rule_descriptor.requires_provisioning_profile:
        attrs.append({
            "provisioning_profile": attr.label(
                allow_single_file = [rule_descriptor.provisioning_profile_extension],
                doc = """
The provisioning profile (`{profile_extension}` file) to use when creating the bundle. This value is
optional for simulator builds as the simulator doesn't fully enforce entitlements, but is
required for device builds.
""".format(profile_extension = rule_descriptor.provisioning_profile_extension),
            ),
        })

    if rule_descriptor.product_type == apple_product_type.tool:
        # TODO(kaipi): Document this attribute.
        attrs.append({
            "launchdplists": attr.label_list(
                allow_files = [".plist"],
            ),
        })

    attrs.append({
        "bundle_id": attr.string(
            doc = """
The bundle ID (reverse-DNS path followed by app name) of the command line application. If present,
this value will be embedded in an Info.plist in the application binary.
""",
        ),
        "infoplists": attr.label_list(
            allow_files = [".plist"],
            doc = """
A list of .plist files that will be merged to form the Info.plist that represents the application
and is embedded into the binary. Please see
[Info.plist Handling](https://github.com/bazelbuild/rules_apple/blob/master/doc/common_info.md#infoplist-handling)
for what is supported.
""",
        ),
        "version": attr.label(
            providers = [[AppleBundleVersionInfo]],
            doc = """
An `apple_bundle_version` target that represents the version for this target. See
[`apple_bundle_version`](https://github.com/bazelbuild/rules_apple/blob/master/doc/rules-general.md?cl=head#apple_bundle_version).
""",
        ),
    })

    return attrs

def _create_apple_binary_rule(
        implementation,
        doc,
        additional_attrs = {},
        implicit_outputs = None,
        platform_type = None,
        product_type = None):
    """Creates an Apple rule that produces a single binary output."""
    rule_attrs = [
        {
            "minimum_os_version": attr.string(
                mandatory = True,
                doc = """
A required string indicating the minimum OS version supported by the target, represented as a
dotted version number (for example, "10.11").
""",
            ),
            "_allowlist_function_transition": attr.label(
                default = "@bazel_tools//tools/allowlists/function_transition_allowlist",
            ),
        },
    ]

    if platform_type:
        rule_attrs.extend([
            _COMMON_ATTRS,
            apple_support_toolchain_utils.shared_attrs(),
            {
                # TODO(kaipi): Make this attribute private when a platform_type is
                # specified. It is required by the native linking API.
                "platform_type": attr.string(default = platform_type),
                "_environment_plist": attr.label(
                    allow_single_file = True,
                    default = "@build_bazel_rules_apple//apple/internal:environment_plist_{}".format(
                        platform_type,
                    ),
                ),
            },
        ])
    else:
        rule_attrs.append({
            "platform_type": attr.string(
                doc = """
The target Apple platform for which to create a binary. This dictates which SDK
is used for compilation/linking and which flag is used to determine the
architectures to target. For example, if `ios` is specified, then the output
binaries/libraries will be created combining all architectures specified by
`--ios_multi_cpus`. Options are:

*   `ios`: architectures gathered from `--ios_multi_cpus`.
*   `macos`: architectures gathered from `--macos_cpus`.
*   `tvos`: architectures gathered from `--tvos_cpus`.
*   `watchos`: architectures gathered from `--watchos_cpus`.
""",
                mandatory = True,
            ),
        })

    if platform_type and product_type:
        rule_descriptor = rule_support.rule_descriptor_no_ctx(platform_type, product_type)
        is_executable = rule_descriptor.is_executable

        if rule_descriptor.requires_deps:
            rule_attrs.append(_common_binary_linking_attrs(
                default_binary_type = rule_descriptor.binary_type,
                deps_cfg = rule_descriptor.deps_cfg,
                product_type = product_type,
            ))

        rule_attrs.extend(
            [
                {"_product_type": attr.string(default = product_type)},
            ] + _get_macos_binary_attrs(rule_descriptor),
        )
    else:
        is_executable = False
        rule_attrs.append(_common_binary_linking_attrs(
            default_binary_type = "executable",
            deps_cfg = apple_common.multi_arch_split,
            product_type = None,
        ))

    rule_attrs.append(additional_attrs)

    return rule(
        implementation = implementation,
        # TODO(kaipi): Replace dicts.add with a version that errors on duplicate keys.
        attrs = dicts.add(*rule_attrs),
        cfg = transition_support.apple_rule_transition,
        doc = doc,
        executable = is_executable,
        fragments = ["apple", "cpp", "objc"],
        outputs = implicit_outputs,
    )

def _create_apple_bundling_rule(implementation, platform_type, product_type, doc):
    """Creates an Apple bundling rule."""
    rule_attrs = [
        {
            # TODO(kaipi): Make this attribute private. It is required by the native linking
            # API.
            "platform_type": attr.string(default = platform_type),
            "_product_type": attr.string(default = product_type),
            "_environment_plist": attr.label(
                allow_single_file = True,
                default = "@build_bazel_rules_apple//apple/internal:environment_plist_{}".format(platform_type),
            ),
        },
    ]

    rule_descriptor = rule_support.rule_descriptor_no_ctx(platform_type, product_type)

    rule_attrs.extend(
        [
            _COMMON_ATTRS,
            apple_support_toolchain_utils.shared_attrs(),
        ] + _get_common_bundling_attributes(rule_descriptor),
    )

    if rule_descriptor.requires_deps:
        rule_attrs.append(_common_binary_linking_attrs(
            default_binary_type = rule_descriptor.binary_type,
            deps_cfg = rule_descriptor.deps_cfg,
            product_type = product_type,
        ))

    is_test_product_type = _is_test_product_type(rule_descriptor.product_type)
    if is_test_product_type:
        # We need to add an explicit output attribute so that the output file name from the test
        # bundle target matches the test name, otherwise, it we'd be breaking the assumption that
        # ios_unit_test(name = "Foo") creates a :Foo.zip target.
        # This is an implementation detail attribute, so it's not documented on purpose.
        rule_attrs.append({"test_bundle_output": attr.output(mandatory = True)})

    # TODO(kaipi): Add support for all platforms.
    if platform_type == "ios":
        rule_attrs.extend(_get_ios_attrs(rule_descriptor))
    elif platform_type == "macos":
        rule_attrs.extend(_get_macos_attrs(rule_descriptor))
    elif platform_type == "tvos":
        rule_attrs.extend(_get_tvos_attrs(rule_descriptor))
    elif platform_type == "watchos":
        rule_attrs.extend(_get_watchos_attrs(rule_descriptor))

    rule_attrs.append({
        "_allowlist_function_transition": attr.label(
            default = "@bazel_tools//tools/allowlists/function_transition_allowlist",
        ),
    })

    archive_name = "%{name}" + rule_descriptor.archive_extension
    return rule(
        implementation = implementation,
        # TODO(kaipi): Replace dicts.add with a version that errors on duplicate keys.
        attrs = dicts.add(*rule_attrs),
        cfg = transition_support.apple_rule_transition,
        doc = doc,
        executable = rule_descriptor.is_executable,
        fragments = ["apple", "cpp", "objc"],
        # TODO(kaipi): Remove the implicit output and use DefaultInfo instead.
        outputs = {"archive": archive_name},
    )

def _create_apple_test_rule(implementation, doc, platform_type):
    """Creates an Apple test rule."""

    # TODO(cl/264421322): Once Tulsi propagates this change, remove this attribute.
    extra_attrs = [{
        "platform_type": attr.string(default = platform_type),
    }]

    return rule(
        implementation = implementation,
        attrs = dicts.add(
            _COMMON_ATTRS,
            apple_support_toolchain_utils.shared_attrs(),
            _COMMON_TEST_ATTRS,
            *extra_attrs
        ),
        doc = doc,
        test = True,
    )

rule_factory = struct(
    common_tool_attributes = dicts.add(
        _COMMON_ATTRS,
        apple_support_toolchain_utils.shared_attrs(),
    ),
    create_apple_binary_rule = _create_apple_binary_rule,
    create_apple_bundling_rule = _create_apple_bundling_rule,
    create_apple_test_rule = _create_apple_test_rule,
)<|MERGE_RESOLUTION|>--- conflicted
+++ resolved
@@ -686,8 +686,6 @@
 The directiory within the packaging bundle that this bundle should be placed.
 """,
             ),
-<<<<<<< HEAD
-=======
             "extension_safe": attr.bool(
                 default = False,
                 doc = """
@@ -695,7 +693,6 @@
 use only extension-safe APIs.
 """,
             ),
->>>>>>> 543d057a
         })
 
     # TODO(kaipi): Once all platforms have framework rules, move this into
