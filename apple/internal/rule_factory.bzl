# Copyright 2019 The Bazel Authors. All rights reserved.
#
# Licensed under the Apache License, Version 2.0 (the "License");
# you may not use this file except in compliance with the License.
# You may obtain a copy of the License at
#
#    http://www.apache.org/licenses/LICENSE-2.0
#
# Unless required by applicable law or agreed to in writing, software
# distributed under the License is distributed on an "AS IS" BASIS,
# WITHOUT WARRANTIES OR CONDITIONS OF ANY KIND, either express or implied.
# See the License for the specific language governing permissions and
# limitations under the License.

"""Helpers for defining Apple bundling rules uniformly."""

load(
    "@build_bazel_apple_support//lib:apple_support.bzl",
    "apple_support",
)
load(
    "@build_bazel_rules_apple//apple/internal:apple_product_type.bzl",
    "apple_product_type",
)
load(
    "@build_bazel_rules_apple//apple/internal:apple_support_toolchain.bzl",
    "apple_support_toolchain_utils",
)
load(
    "@build_bazel_rules_apple//apple/internal:entitlement_rules.bzl",
    "AppleEntitlementsInfo",
)
load(
    "@build_bazel_rules_apple//apple/internal/aspects:framework_import_aspect.bzl",
    "framework_import_aspect",
)
load(
    "@build_bazel_rules_apple//apple/internal/aspects:resource_aspect.bzl",
    "apple_resource_aspect",
)
load(
    "@build_bazel_rules_apple//apple/internal/aspects:swift_static_framework_aspect.bzl",
    "swift_static_framework_aspect",
)
load(
    "@build_bazel_rules_apple//apple/internal/aspects:swift_dynamic_framework_aspect.bzl",
    "swift_dynamic_framework_aspect",
)
load(
    "@build_bazel_rules_apple//apple/internal:transition_support.bzl",
    "transition_support",
)
load(
    "@build_bazel_rules_apple//apple/internal/testing:apple_test_bundle_support.bzl",
    "apple_test_info_aspect",
)
load(
    "@build_bazel_rules_apple//apple/internal/testing:apple_test_rule_support.bzl",
    "coverage_files_aspect",
)
load(
    "@build_bazel_rules_apple//apple/internal:rule_support.bzl",
    "rule_support",
)
load(
    "@build_bazel_rules_apple//apple:common.bzl",
    "entitlements_validation_mode",
)
load(
    "@build_bazel_rules_apple//apple:providers.bzl",
    "AppleBundleInfo",
    "AppleBundleVersionInfo",
    "AppleResourceBundleInfo",
    "AppleTestRunnerInfo",
    "IosAppClipBundleInfo",
    "IosApplicationBundleInfo",
    "IosBundleBundleInfo",
    "IosExtensionBundleInfo",
    "IosFrameworkBundleInfo",
    "IosImessageApplicationBundleInfo",
    "IosImessageExtensionBundleInfo",
    "IosStickerPackExtensionBundleInfo",
    "MacosApplicationBundleInfo",
    "MacosExtensionBundleInfo",
    "MacosXPCServiceBundleInfo",
    "TvosApplicationBundleInfo",
    "TvosExtensionBundleInfo",
    "TvosFrameworkBundleInfo",
    "WatchosApplicationBundleInfo",
    "WatchosExtensionBundleInfo",
)
load(
    "@build_bazel_rules_swift//swift:swift.bzl",
    "swift_usage_aspect",
)
load(
    "@bazel_skylib//lib:dicts.bzl",
    "dicts",
)

def _is_test_product_type(product_type):
    """Returns whether the given product type is for tests purposes or not."""
    return product_type in (
        apple_product_type.ui_test_bundle,
        apple_product_type.unit_test_bundle,
    )

# Private attributes on all rules.
_COMMON_ATTRS = dicts.add(
    {
        "_grep_includes": attr.label(
            cfg = "host",
            allow_single_file = True,
            executable = True,
            default = Label("@bazel_tools//tools/cpp:grep-includes"),
        ),
    },
    apple_support.action_required_attrs(),
)

# Private attributes on rules that perform binary linking.
_COMMON_BINARY_RULE_ATTRS = dicts.add(
    {
        "_cc_toolchain": attr.label(
            default = Label("@bazel_tools//tools/cpp:current_cc_toolchain"),
        ),
        "_child_configuration_dummy": attr.label(
            cfg = apple_common.multi_arch_split,
            default = Label("@bazel_tools//tools/cpp:current_cc_toolchain"),
        ),
        # Needed for the J2ObjC processing code that already exists in the implementation of
        # apple_common.link_multi_arch_binary.
        "_dummy_lib": attr.label(
            cfg = apple_common.multi_arch_split,
            default = Label("@bazel_tools//tools/objc:dummy_lib"),
        ),
        "_googlemac_proto_compiler": attr.label(
            cfg = "host",
            default = Label("@bazel_tools//tools/objc:protobuf_compiler_wrapper"),
        ),
        "_googlemac_proto_compiler_support": attr.label(
            cfg = "host",
            default = Label("@bazel_tools//tools/objc:protobuf_compiler_support"),
        ),
        # Needed for the J2ObjC processing code that already exists in the implementation of
        # apple_common.link_multi_arch_binary.
        "_j2objc_dead_code_pruner": attr.label(
            default = Label("@bazel_tools//tools/objc:j2objc_dead_code_pruner"),
        ),
        "_protobuf_well_known_types": attr.label(
            cfg = "host",
            default = Label("@bazel_tools//tools/objc:protobuf_well_known_types"),
        ),
        # xcrunwrapper is no longer used by rules_apple, but the underlying implementation of
        # apple_common.link_multi_arch_binary requires this attribute.
        # TODO(b/117932394): Remove this attribute once Bazel no longer uses xcrunwrapper.
        "_xcrunwrapper": attr.label(
            cfg = "host",
            executable = True,
            default = Label("@bazel_tools//tools/objc:xcrunwrapper"),
        ),
    },
)

_COMMON_TEST_ATTRS = {
    "data": attr.label_list(
        allow_files = True,
        default = [],
        doc = "Files to be made available to the test during its execution.",
    ),
    "env": attr.string_dict(
        doc = """
Dictionary of environment variables that should be set during the test execution.
""",
    ),
    "runner": attr.label(
        doc = """
The runner target that will provide the logic on how to run the tests. Needs to provide the
AppleTestRunnerInfo provider.
""",
        mandatory = True,
        providers = [AppleTestRunnerInfo],
    ),
    # This is an implementation detail attribute, so it's not documented on purpose.
    "deps": attr.label_list(
        mandatory = True,
        aspects = [coverage_files_aspect],
        providers = [AppleBundleInfo],
    ),
    # TODO(b/139430318): This attribute exists to apease the Tulsi gods and is not actually used by
    # the test rule implementation, and should be removed.
    # This is an implementation detail attribute, so it's not documented on purpose.
    "test_host": attr.label(
        providers = [AppleBundleInfo],
    ),
    "_apple_coverage_support": attr.label(
        cfg = "host",
        default = Label("@build_bazel_apple_support//tools:coverage_support"),
    ),
}

def _common_binary_linking_attrs(default_binary_type, deps_cfg, product_type):
    deps_aspects = [
        apple_common.objc_proto_aspect,
        swift_usage_aspect,
    ]

    default_stamp = -1
    if product_type:
        deps_aspects.extend([
            apple_resource_aspect,
            framework_import_aspect,
        ])
        if _is_test_product_type(product_type):
            deps_aspects.append(apple_test_info_aspect)
            default_stamp = 0
        if product_type == apple_product_type.static_framework:
            deps_aspects.append(swift_static_framework_aspect)
        if product_type == apple_product_type.framework:
            deps_aspects.append(swift_dynamic_framework_aspect)

    return dicts.add(
        _COMMON_ATTRS,
        _COMMON_BINARY_RULE_ATTRS,
        {
            "binary_type": attr.string(
                default = default_binary_type,
                doc = """
This attribute is public as an implementation detail while we migrate the architecture of the rules.
Do not change its value.
    """,
            ),
            "bundle_loader": attr.label(
                aspects = [apple_common.objc_proto_aspect],
                providers = [[apple_common.AppleExecutableBinary]],
                doc = """
This attribute is public as an implementation detail while we migrate the architecture of the rules.
Do not change its value.
    """,
            ),
            "dylibs": attr.label_list(
                aspects = [apple_common.objc_proto_aspect],
                doc = """
This attribute is public as an implementation detail while we migrate the architecture of the rules.
Do not change its value.
    """,
            ),
            "codesignopts": attr.string_list(
                doc = """
A list of strings representing extra flags that should be passed to `codesign`.
    """,
            ),
            "linkopts": attr.string_list(
                doc = """
A list of strings representing extra flags that should be passed to the linker.
    """,
            ),
            "stamp": attr.int(
                default = default_stamp,
                doc = """
Enable link stamping. Whether to encode build information into the binary. Possible values:

*   `stamp = 1`: Stamp the build information into the binary. Stamped binaries are only rebuilt
    when their dependencies change. Use this if there are tests that depend on the build
    information.
*   `stamp = 0`: Always replace build information by constant values. This gives good build
    result caching.
*   `stamp = -1`: Embedding of build information is controlled by the `--[no]stamp` flag.
""",
                values = [-1, 0, 1],
            ),
            "deps": attr.label_list(
                aspects = deps_aspects,
                cfg = deps_cfg,
                doc = """
A list of dependencies targets that will be linked into this target's binary. Any resources, such as
asset catalogs, that are referenced by those targets will also be transitively included in the final
bundle.
""",
            ),
        },
    )

def _get_common_bundling_attributes(rule_descriptor):
    """Returns a list of dictionaries with attributes common to all bundling rules."""

    # TODO(kaipi): Review platform specific wording in the documentation before migrating macOS
    # rules to use this rule factory.
    attrs = []

    if rule_descriptor.requires_bundle_id:
        bundle_id_mandatory = not _is_test_product_type(rule_descriptor.product_type)
        attrs.append({
            "bundle_id": attr.string(
                mandatory = bundle_id_mandatory,
                doc = "The bundle ID (reverse-DNS path followed by app name) for this target.",
            ),
        })

    if rule_descriptor.has_infoplist:
        attr_args = {}
        if rule_descriptor.default_infoplist:
            attr_args["default"] = [Label(rule_descriptor.default_infoplist)]
        else:
            attr_args["mandatory"] = True
        attrs.append({
            "infoplists": attr.label_list(
                allow_empty = False,
                allow_files = [".plist"],
                doc = """
A list of .plist files that will be merged to form the Info.plist for this target. At least one file
must be specified. Please see
[Info.plist Handling](https://github.com/bazelbuild/rules_apple/blob/master/doc/common_info.md#infoplist-handling)
for what is supported.
""",
                **attr_args
            ),
        })

    if rule_descriptor.requires_provisioning_profile:
        attrs.append({
            "provisioning_profile": attr.label(
                allow_single_file = [rule_descriptor.provisioning_profile_extension],
                doc = """
The provisioning profile (`{profile_extension}` file) to use when creating the bundle. This value is
optional for simulator builds as the simulator doesn't fully enforce entitlements, but is
required for device builds.
""".format(profile_extension = rule_descriptor.provisioning_profile_extension),
            ),
        })

    attrs.append({
        "bundle_name": attr.string(
            mandatory = False,
            doc = """
The desired name of the bundle (without the extension). If this attribute is not set, then the name
of the target will be used instead.
""",
        ),
        "executable_name": attr.string(
            mandatory = False,
            doc = """
The desired name of the executable, if the bundle has an executable. If this attribute is not set,
then the name of the `bundle_name` attribute will be used if it is set; if not, then the name of
the target will be used instead.
""",
        ),
        # TODO(b/36512239): Rename to "bundle_post_processor".
        "ipa_post_processor": attr.label(
            allow_files = True,
            executable = True,
            cfg = "host",
            doc = """
A tool that edits this target's archive after it is assembled but before it is signed. The tool is
invoked with a single command-line argument that denotes the path to a directory containing the
unzipped contents of the archive; this target's bundle will be the directory's only contents.

Any changes made by the tool must be made in this directory, and the tool's execution must be
hermetic given these inputs to ensure that the result can be safely cached.
""",
        ),
        "minimum_os_version": attr.string(
            mandatory = True,
            doc = """
A required string indicating the minimum OS version supported by the target, represented as a
dotted version number (for example, "9.0").
""",
        ),
        "strings": attr.label_list(
            allow_files = [".strings"],
            doc = """
A list of `.strings` files, often localizable. These files are converted to binary plists (if they
are not already) and placed in the root of the final bundle, unless a file's immediate containing
directory is named `*.lproj`, in which case it will be placed under a directory with the same name
in the bundle.
""",
        ),
        "resources": attr.label_list(
            allow_files = True,
            aspects = [apple_resource_aspect],
            doc = """
A list of resources or files bundled with the bundle. The resources will be stored in the
appropriate resources location within the bundle.
""",
        ),
        "version": attr.label(
            providers = [[AppleBundleVersionInfo]],
            doc = """
An `apple_bundle_version` target that represents the version for this target. See
[`apple_bundle_version`](https://github.com/bazelbuild/rules_apple/blob/master/doc/rules-general.md?cl=head#apple_bundle_version).
""",
        ),
    })

    if len(rule_descriptor.allowed_device_families) > 1:
        extra_args = {}
        if not rule_descriptor.mandatory_families:
            extra_args["default"] = rule_descriptor.allowed_device_families
        attrs.append({
            "families": attr.string_list(
                mandatory = rule_descriptor.mandatory_families,
                allow_empty = False,
                doc = """
A list of device families supported by this extension. Valid values are `iphone` and `ipad`; at
least one must be specified.
""",
                **extra_args
            ),
        })

    if rule_descriptor.app_icon_extension:
        attrs.append({
            "app_icons": attr.label_list(
                allow_files = True,
                doc = """
Files that comprise the app icons for the application. Each file must have a containing directory
named `*.{app_icon_parent_extension}/*.{app_icon_extension}` and there may be only one such
`.{app_icon_extension}` directory in the list.""".format(
                    app_icon_extension = rule_descriptor.app_icon_extension,
                    app_icon_parent_extension = rule_descriptor.app_icon_parent_extension,
                ),
            ),
        })

    if rule_descriptor.has_alternate_icons:
        attrs.append({
            "alternate_icons": attr.label_list(
                allow_files = True,
                doc = """
Files that comprise the alternate app icons for the application. Each file must have a containing directory
named after the alternate icon identifier.""",
            ),
        })

    if rule_descriptor.has_launch_images:
        attrs.append({
            "launch_images": attr.label_list(
                allow_files = True,
                doc = """
Files that comprise the launch images for the application. Each file must have a containing
directory named `*.xcassets/*.launchimage` and there may be only one such `.launchimage` directory
in the list.
""",
            ),
        })

    if rule_descriptor.has_settings_bundle:
        attrs.append({
            "settings_bundle": attr.label(
                aspects = [apple_resource_aspect],
                providers = [["objc"], [AppleResourceBundleInfo]],
                doc = """
A resource bundle (e.g. `apple_bundle_import`) target that contains the files that make up the
application's settings bundle. These files will be copied into the root of the final application
bundle in a directory named `Settings.bundle`.
""",
            ),
        })

    if rule_descriptor.codesigning_exceptions == rule_support.codesigning_exceptions.none:
        attrs.append({
            "entitlements": attr.label(
                providers = [[], [AppleEntitlementsInfo]],
                doc = """
The entitlements file required for device builds of this target. If absent, the default entitlements
from the provisioning profile will be used.

The following variables are substituted in the entitlements file: `$(CFBundleIdentifier)` with the
bundle ID of the application and `$(AppIdentifierPrefix)` with the value of the
`ApplicationIdentifierPrefix` key from the target's provisioning profile.
""",
            ),
            "entitlements_validation": attr.string(
                default = entitlements_validation_mode.loose,
                doc = """
An `entitlements_validation_mode` to control the validation of the requested entitlements against
the provisioning profile to ensure they are supported.
""",
                values = [
                    entitlements_validation_mode.error,
                    entitlements_validation_mode.warn,
                    entitlements_validation_mode.loose,
                    entitlements_validation_mode.skip,
                ],
            ),
        })

    return attrs

def _get_ios_attrs(rule_descriptor):
    """Returns a list of dictionaries with attributes for the iOS platform."""
    attrs = []

    # TODO(kaipi): Add support for all valid product types for iOS.
    if rule_descriptor.product_type == apple_product_type.messages_sticker_pack_extension:
        attrs.append({
            "sticker_assets": attr.label_list(
                allow_files = True,
                doc = """
List of sticker files to bundle. The collection of assets should be under a folder named
`*.*.xcstickers`. The icons go in a `*.stickersiconset` (instead of `*.appiconset`); and the files
for the stickers should all be in Sticker Pack directories, so `*.stickerpack/*.sticker` or
`*.stickerpack/*.stickersequence`.
""",
            ),
        })
    elif rule_descriptor.product_type == apple_product_type.messages_application:
        attrs.append({
            "extension": attr.label(
                mandatory = True,
                providers = [
                    [AppleBundleInfo, IosImessageExtensionBundleInfo],
                    [AppleBundleInfo, IosStickerPackExtensionBundleInfo],
                ],
                doc = """
Single label referencing either an ios_imessage_extension or ios_sticker_pack_extension target.
Required.
""",
            ),
        })
    elif rule_descriptor.product_type == apple_product_type.framework:
        attrs.append({
            # TODO(kaipi): This attribute is not publicly documented, but it is tested in
            # http://github.com/bazelbuild/rules_apple/test/ios_framework_test.sh?l=79. Figure out
            # what to do with this.
            "hdrs": attr.label_list(
                allow_files = [".h"],
            ),
            "extension_safe": attr.bool(
                default = False,
                doc = """
If true, compiles and links this framework with `-application-extension`, restricting the binary to
use only extension-safe APIs.
""",
            ),
            "bundle_only": attr.bool(
                default = False,
                doc = """
Avoid linking the dynamic framework, but still include it in the app. This is useful when you want
to manually dlopen the framework at runtime.
""",
            ),
        })
    elif rule_descriptor.product_type == apple_product_type.static_framework:
        attrs.append({
            "hdrs": attr.label_list(
                allow_files = [".h"],
                doc = """
A list of `.h` files that will be publicly exposed by this framework. These headers should have
framework-relative imports, and if non-empty, an umbrella header named `%{bundle_name}.h` will also
be generated that imports all of the headers listed here.
""",
            ),
            "umbrella_header": attr.label(
                allow_single_file = [".h"],
                doc = """
An optional single .h file to use as the umbrella header for this framework. Usually, this header
will have the same name as this target, so that clients can load the header using the #import
<MyFramework/MyFramework.h> format. If this attribute is not specified (the common use case), an
umbrella header will be generated under the same name as this target.
""",
            ),
            "avoid_deps": attr.label_list(
                doc = """
A list of library targets on which this framework depends in order to compile, but the transitive
closure of which will not be linked into the framework's binary.
""",
            ),
            "exclude_resources": attr.bool(
                default = False,
                doc = """
Indicates whether resources should be excluded from the bundle. This can be used to avoid
unnecessarily bundling resources if the static framework is being distributed in a different
fashion, such as a Cocoapod.
""",
            ),
        })
    elif rule_descriptor.product_type == apple_product_type.application:
        attrs.append({
            "app_clips": attr.label_list(
                providers = [[AppleBundleInfo, IosAppClipBundleInfo]],
                doc = """
A list of iOS app clips to include in the final application bundle.
""",
            ),
            "bundles": attr.label_list(
                providers = [
                    [AppleBundleInfo, IosBundleBundleInfo],
                ],
                doc = "A list of iOS loadable bundles to include in the final application bundle.",
            ),
            "extensions": attr.label_list(
                providers = [[AppleBundleInfo, IosExtensionBundleInfo]],
                doc = """
A list of iOS application extensions to include in the final application bundle.
""",
            ),
            "launch_storyboard": attr.label(
                allow_single_file = [".storyboard", ".xib"],
                doc = """
The `.storyboard` or `.xib` file that should be used as the launch screen for the application. The
provided file will be compiled into the appropriate format (`.storyboardc` or `.nib`) and placed in
the root of the final bundle. The generated file will also be registered in the bundle's
Info.plist under the key `UILaunchStoryboardName`.
""",
            ),
            "watch_application": attr.label(
                providers = [[AppleBundleInfo, WatchosApplicationBundleInfo]],
                doc = """
A `watchos_application` target that represents an Apple Watch application that should be embedded in
the application bundle.
""",
            ),
            "_runner_template": attr.label(
                cfg = "host",
                allow_single_file = True,
                default = Label("@build_bazel_rules_apple//apple/internal/templates:ios_sim_template"),
            ),
        })
    elif rule_descriptor.product_type == apple_product_type.app_clip:
        attrs.append({
            "bundles": attr.label_list(
                providers = [
                    [AppleBundleInfo, IosBundleBundleInfo],
                ],
                doc = "A list of iOS loadable bundles to include in the final application bundle.",
            ),
            "launch_storyboard": attr.label(
                allow_single_file = [".storyboard", ".xib"],
                doc = """
The `.storyboard` or `.xib` file that should be used as the launch screen for the app clip. The
provided file will be compiled into the appropriate format (`.storyboardc` or `.nib`) and placed in
the root of the final bundle. The generated file will also be registered in the bundle's
Info.plist under the key `UILaunchStoryboardName`.
""",
            ),
            "_runner_template": attr.label(
                cfg = "host",
                allow_single_file = True,
                default = Label("@build_bazel_rules_apple//apple/internal/templates:ios_sim_template"),
            ),
        })
    elif _is_test_product_type(rule_descriptor.product_type):
        required_providers = [
            [AppleBundleInfo, IosApplicationBundleInfo],
            [AppleBundleInfo, IosExtensionBundleInfo],
        ]
        test_host_mandatory = False
        if rule_descriptor.product_type == apple_product_type.ui_test_bundle:
            required_providers.append([AppleBundleInfo, IosImessageApplicationBundleInfo])
            test_host_mandatory = True

        attrs.append({
            "test_host": attr.label(
                aspects = [framework_import_aspect],
                mandatory = test_host_mandatory,
                providers = required_providers,
            ),
        })
    elif rule_descriptor.product_type == apple_product_type.bundle:
        attrs.append({
            "bundle_location": attr.string(
                mandatory = False,
                doc = """
The directiory within the packaging bundle that this bundle should be placed.
""",
            ),
<<<<<<< HEAD
=======
            "extension_safe": attr.bool(
                default = False,
                doc = """
If true, compiles and links this framework with `-application-extension`, restricting the binary to
use only extension-safe APIs.
""",
            ),
>>>>>>> a824a5c7
        })

    # TODO(kaipi): Once all platforms have framework rules, move this into
    # _common_binary_linking_attrs().
    if rule_descriptor.requires_deps:
        extra_args = {}
        if (rule_descriptor.product_type == apple_product_type.application or
            rule_descriptor.product_type == apple_product_type.app_clip):
            extra_args["aspects"] = [framework_import_aspect]

        attrs.append({
            "frameworks": attr.label_list(
                providers = [[AppleBundleInfo, IosFrameworkBundleInfo]],
                doc = """
A list of framework targets (see
[`ios_framework`](https://github.com/bazelbuild/rules_apple/blob/master/doc/rules-ios.md#ios_framework))
that this target depends on.
""",
                **extra_args
            ),
        })

    # TODO(b/XXXXXXXX): `sdk_frameworks` was never documented on `ios_application` but it leaked
    # through due to the old macro passing it to the underlying `apple_binary`. Support this
    # temporarily for a limited set of product types until we can migrate teams off the attribute,
    # once explicit build targets are used to propagate linking information for system frameworks.
    if (rule_descriptor.product_type == apple_product_type.application or
        rule_descriptor.product_type == apple_product_type.app_extension):
        attrs.append({
            "sdk_frameworks": attr.string_list(
                allow_empty = True,
                doc = """
Names of SDK frameworks to link with (e.g., `AddressBook`, `QuartzCore`).
`UIKit` and `Foundation` are always included, even if this attribute is
provided and does not list them.

This attribute is discouraged; in general, targets should list system
framework dependencies in the library targets where that framework is used,
not in the top-level bundle.
""",
            ),
        })

    return attrs

def _get_macos_attrs(rule_descriptor):
    """Returns a list of dictionaries with attributes for the macOS platform."""
    attrs = []

    attrs.append({
        "additional_contents": attr.label_keyed_string_dict(
            allow_files = True,
            doc = """
Files that should be copied into specific subdirectories of the Contents folder in the bundle. The
keys of this dictionary are labels pointing to single files, filegroups, or targets; the
corresponding value is the name of the subdirectory of Contents where they should be placed.

The relative directory structure of filegroup contents is preserved when they are copied into the
desired Contents subdirectory.
""",
        ),
    })

    if rule_descriptor.product_type in [apple_product_type.application, apple_product_type.bundle]:
        attrs.append({
            # TODO(b/117886202): This should be part of the rule descriptor, once the new
            # macos_kernel_extension, macos_spotlight_importer and macos_xpc_service rules are
            # extracted from macos_application and macos_bundle.
            "bundle_extension": attr.string(
                doc = """
The extension, without a leading dot, that will be used to name the bundle. If this attribute is not
set, then the default extension is determined by the application's product_type.
""",
            ),
        })

    if rule_descriptor.product_type == apple_product_type.application:
        attrs.append({
            "extensions": attr.label_list(
                providers = [
                    [AppleBundleInfo, MacosExtensionBundleInfo],
                ],
                doc = "A list of macOS extensions to include in the final application bundle.",
            ),
            "xpc_services": attr.label_list(
                providers = [
                    [AppleBundleInfo, MacosXPCServiceBundleInfo],
                ],
                doc = "A list of macOS XPC Services to include in the final application bundle.",
            ),
            "_runner_template": attr.label(
                cfg = "host",
                allow_single_file = True,
                default = Label("@build_bazel_rules_apple//apple/internal/templates:macos_template"),
            ),
        })

    elif _is_test_product_type(rule_descriptor.product_type):
        test_host_mandatory = rule_descriptor.product_type == apple_product_type.ui_test_bundle
        attrs.append({
            "test_host": attr.label(
                aspects = [framework_import_aspect],
                mandatory = test_host_mandatory,
                providers = [
                    [AppleBundleInfo, MacosApplicationBundleInfo],
                    [AppleBundleInfo, MacosExtensionBundleInfo],
                ],
            ),
        })

    return attrs

def _get_tvos_attrs(rule_descriptor):
    """Returns a list of dictionaries with attributes for the tvOS platform."""
    attrs = []

    if rule_descriptor.product_type == apple_product_type.application:
        attrs.append({
            "extensions": attr.label_list(
                providers = [
                    [AppleBundleInfo, TvosExtensionBundleInfo],
                ],
                doc = "A list of tvOS extensions to include in the final application bundle.",
            ),
            "_runner_template": attr.label(
                cfg = "host",
                allow_single_file = True,
                # Currently using the iOS Simulator template for tvOS, as tvOS does not require
                # significantly different sim runner logic from iOS.
                default = Label("@build_bazel_rules_apple//apple/internal/templates:ios_sim_template"),
            ),
        })
    elif rule_descriptor.product_type == apple_product_type.framework:
        attrs.append({
            # TODO(kaipi): This attribute is not publicly documented, but it is tested in
            # http://github.com/bazelbuild/rules_apple/test/ios_framework_test.sh?l=79. Figure out
            # what to do with this.
            "hdrs": attr.label_list(
                allow_files = [".h"],
            ),
            "extension_safe": attr.bool(
                default = False,
                doc = """
If true, compiles and links this framework with `-application-extension`, restricting the binary to
use only extension-safe APIs.
""",
            ),
        })
    elif rule_descriptor.product_type == apple_product_type.static_framework:
        attrs.append({
            "hdrs": attr.label_list(
                allow_files = [".h"],
                doc = """
A list of `.h` files that will be publicly exposed by this framework. These headers should have
framework-relative imports, and if non-empty, an umbrella header named `%{bundle_name}.h` will also
be generated that imports all of the headers listed here.
""",
            ),
            "umbrella_header": attr.label(
                allow_single_file = [".h"],
                doc = """
An optional single .h file to use as the umbrella header for this framework. Usually, this header
will have the same name as this target, so that clients can load the header using the #import
<MyFramework/MyFramework.h> format. If this attribute is not specified (the common use case), an
umbrella header will be generated under the same name as this target.
""",
            ),
            "avoid_deps": attr.label_list(
                doc = """
A list of library targets on which this framework depends in order to compile, but the transitive
closure of which will not be linked into the framework's binary.
""",
            ),
            "exclude_resources": attr.bool(
                default = False,
                doc = """
Indicates whether resources should be excluded from the bundle. This can be used to avoid
unnecessarily bundling resources if the static framework is being distributed in a different
fashion, such as a Cocoapod.
""",
            ),
        })
    elif _is_test_product_type(rule_descriptor.product_type):
        test_host_mandatory = rule_descriptor.product_type == apple_product_type.ui_test_bundle
        attrs.append({
            "test_host": attr.label(
                aspects = [framework_import_aspect],
                mandatory = test_host_mandatory,
                providers = [
                    [AppleBundleInfo, TvosApplicationBundleInfo],
                    [AppleBundleInfo, TvosExtensionBundleInfo],
                ],
            ),
        })

    # TODO(kaipi): Once all platforms have framework rules, move this into
    # _common_binary_linking_attrs().
    if rule_descriptor.requires_deps:
        extra_args = {}
        if rule_descriptor.product_type == apple_product_type.application:
            extra_args["aspects"] = [framework_import_aspect]

        attrs.append({
            "frameworks": attr.label_list(
                providers = [[AppleBundleInfo, TvosFrameworkBundleInfo]],
                doc = """
A list of framework targets (see
[`tvos_framework`](https://github.com/bazelbuild/rules_apple/blob/master/doc/rules-tvos.md#tvos_framework))
that this target depends on.
""",
                **extra_args
            ),
        })

    return attrs

def _get_watchos_attrs(rule_descriptor):
    """Returns a list of dictionaries with attributes for the watchOS platform."""
    attrs = []

    if rule_descriptor.product_type == apple_product_type.watch2_extension:
        attrs.append({"extensions": attr.label_list(
            providers = [[AppleBundleInfo, WatchosExtensionBundleInfo]],
            doc = """
A list of watchOS application extensions to include in the final watch extension bundle.
""",
        )})
    if rule_descriptor.product_type == apple_product_type.watch2_application:
        attrs.append({
            "extension": attr.label(
                providers = [
                    [AppleBundleInfo, WatchosExtensionBundleInfo],
                ],
                doc = "The `watchos_extension` that is bundled with the watch application.",
            ),
            "storyboards": attr.label_list(
                allow_files = [".storyboard"],
                doc = """
A list of `.storyboard` files, often localizable. These files are compiled and placed in the root of
the final application bundle, unless a file's immediate containing directory is named `*.lproj`, in
which case it will be placed under a directory with the same name in the bundle.
""",
            ),
            # TODO(b/121201268): Rename this attribute as it implies code dependencies, but they are
            # not actually compiled and linked, since the watchOS application uses a stub binary.
            "deps": attr.label_list(
                aspects = [apple_resource_aspect],
                doc = """
A list of targets whose resources will be included in the final application. Since a watchOS
application does not contain any code of its own, any code in the dependent libraries will be
ignored.
""",
            ),
        })
    elif rule_descriptor.product_type == apple_product_type.framework:
        attrs.append({
            "extension_safe": attr.bool(
                default = False,
                doc = """
If true, compiles and links this framework with `-application-extension`, restricting the binary to
use only extension-safe APIs.
""",
            ),
        })

        if rule_descriptor.requires_deps:
            extra_args = {}
            attrs.append({
                "frameworks": attr.label_list(
                    providers = [[AppleBundleInfo, IosFrameworkBundleInfo]],
                    doc = """
A list of framework targets (see
[`ios_framework`](https://github.com/bazelbuild/rules_apple/blob/master/doc/rules-ios.md#ios_framework))
that this target depends on.
""",
                    **extra_args
                ),
            })
    elif rule_descriptor.product_type == apple_product_type.static_framework:
        attrs.append({
            "hdrs": attr.label_list(
                allow_files = [".h"],
                doc = """
A list of `.h` files that will be publicly exposed by this framework. These headers should have
framework-relative imports, and if non-empty, an umbrella header named `%{bundle_name}.h` will also
be generated that imports all of the headers listed here.
""",
            ),
            "umbrella_header": attr.label(
                allow_single_file = [".h"],
                doc = """
An optional single .h file to use as the umbrella header for this framework. Usually, this header
will have the same name as this target, so that clients can load the header using the #import
<MyFramework/MyFramework.h> format. If this attribute is not specified (the common use case), an
umbrella header will be generated under the same name as this target.
""",
            ),
            "avoid_deps": attr.label_list(
                doc = """
A list of library targets on which this framework depends in order to compile, but the transitive
closure of which will not be linked into the framework's binary.
""",
            ),
            "exclude_resources": attr.bool(
                default = False,
                doc = """
Indicates whether resources should be excluded from the bundle. This can be used to avoid
unnecessarily bundling resources if the static framework is being distributed in a different
fashion, such as a Cocoapod.
""",
            ),
        })

    return attrs

def _get_macos_binary_attrs(rule_descriptor):
    """Returns a list of dictionaries with attributes for macOS binary rules."""
    attrs = []

    if rule_descriptor.requires_provisioning_profile:
        attrs.append({
            "provisioning_profile": attr.label(
                allow_single_file = [rule_descriptor.provisioning_profile_extension],
                doc = """
The provisioning profile (`{profile_extension}` file) to use when creating the bundle. This value is
optional for simulator builds as the simulator doesn't fully enforce entitlements, but is
required for device builds.
""".format(profile_extension = rule_descriptor.provisioning_profile_extension),
            ),
        })

    if rule_descriptor.product_type == apple_product_type.tool:
        # TODO(kaipi): Document this attribute.
        attrs.append({
            "launchdplists": attr.label_list(
                allow_files = [".plist"],
            ),
        })

    attrs.append({
        "bundle_id": attr.string(
            doc = """
The bundle ID (reverse-DNS path followed by app name) of the command line application. If present,
this value will be embedded in an Info.plist in the application binary.
""",
        ),
        "infoplists": attr.label_list(
            allow_files = [".plist"],
            doc = """
A list of .plist files that will be merged to form the Info.plist that represents the application
and is embedded into the binary. Please see
[Info.plist Handling](https://github.com/bazelbuild/rules_apple/blob/master/doc/common_info.md#infoplist-handling)
for what is supported.
""",
        ),
        "version": attr.label(
            providers = [[AppleBundleVersionInfo]],
            doc = """
An `apple_bundle_version` target that represents the version for this target. See
[`apple_bundle_version`](https://github.com/bazelbuild/rules_apple/blob/master/doc/rules-general.md?cl=head#apple_bundle_version).
""",
        ),
    })

    return attrs

def _create_apple_binary_rule(
        implementation,
        doc,
        additional_attrs = {},
        implicit_outputs = None,
        platform_type = None,
        product_type = None):
    """Creates an Apple rule that produces a single binary output."""
    rule_attrs = [
        {
            "minimum_os_version": attr.string(
                mandatory = True,
                doc = """
A required string indicating the minimum OS version supported by the target, represented as a
dotted version number (for example, "10.11").
""",
            ),
            "_allowlist_function_transition": attr.label(
                default = "@bazel_tools//tools/allowlists/function_transition_allowlist",
            ),
        },
    ]

    if platform_type:
        rule_attrs.extend([
            _COMMON_ATTRS,
            apple_support_toolchain_utils.shared_attrs(),
            {
                # TODO(kaipi): Make this attribute private when a platform_type is
                # specified. It is required by the native linking API.
                "platform_type": attr.string(default = platform_type),
                "_environment_plist": attr.label(
                    allow_single_file = True,
                    default = "@build_bazel_rules_apple//apple/internal:environment_plist_{}".format(
                        platform_type,
                    ),
                ),
            },
        ])
    else:
        rule_attrs.append({
            "platform_type": attr.string(
                doc = """
The target Apple platform for which to create a binary. This dictates which SDK
is used for compilation/linking and which flag is used to determine the
architectures to target. For example, if `ios` is specified, then the output
binaries/libraries will be created combining all architectures specified by
`--ios_multi_cpus`. Options are:

*   `ios`: architectures gathered from `--ios_multi_cpus`.
*   `macos`: architectures gathered from `--macos_cpus`.
*   `tvos`: architectures gathered from `--tvos_cpus`.
*   `watchos`: architectures gathered from `--watchos_cpus`.
""",
                mandatory = True,
            ),
        })

    if platform_type and product_type:
        rule_descriptor = rule_support.rule_descriptor_no_ctx(platform_type, product_type)
        is_executable = rule_descriptor.is_executable

        if rule_descriptor.requires_deps:
            rule_attrs.append(_common_binary_linking_attrs(
                default_binary_type = rule_descriptor.binary_type,
                deps_cfg = rule_descriptor.deps_cfg,
                product_type = product_type,
            ))

        rule_attrs.extend(
            [
                {"_product_type": attr.string(default = product_type)},
            ] + _get_macos_binary_attrs(rule_descriptor),
        )
    else:
        is_executable = False
        rule_attrs.append(_common_binary_linking_attrs(
            default_binary_type = "executable",
            deps_cfg = apple_common.multi_arch_split,
            product_type = None,
        ))

    rule_attrs.append(additional_attrs)

    return rule(
        implementation = implementation,
        # TODO(kaipi): Replace dicts.add with a version that errors on duplicate keys.
        attrs = dicts.add(*rule_attrs),
        cfg = transition_support.apple_rule_transition,
        doc = doc,
        executable = is_executable,
        fragments = ["apple", "cpp", "objc"],
        outputs = implicit_outputs,
    )

def _create_apple_bundling_rule(implementation, platform_type, product_type, doc):
    """Creates an Apple bundling rule."""
    rule_attrs = [
        {
            # TODO(kaipi): Make this attribute private. It is required by the native linking
            # API.
            "platform_type": attr.string(default = platform_type),
            "_product_type": attr.string(default = product_type),
            "_environment_plist": attr.label(
                allow_single_file = True,
                default = "@build_bazel_rules_apple//apple/internal:environment_plist_{}".format(platform_type),
            ),
        },
    ]

    rule_descriptor = rule_support.rule_descriptor_no_ctx(platform_type, product_type)

    rule_attrs.extend(
        [
            _COMMON_ATTRS,
            apple_support_toolchain_utils.shared_attrs(),
        ] + _get_common_bundling_attributes(rule_descriptor),
    )

    if rule_descriptor.requires_deps:
        rule_attrs.append(_common_binary_linking_attrs(
            default_binary_type = rule_descriptor.binary_type,
            deps_cfg = rule_descriptor.deps_cfg,
            product_type = product_type,
        ))

    is_test_product_type = _is_test_product_type(rule_descriptor.product_type)
    if is_test_product_type:
        # We need to add an explicit output attribute so that the output file name from the test
        # bundle target matches the test name, otherwise, it we'd be breaking the assumption that
        # ios_unit_test(name = "Foo") creates a :Foo.zip target.
        # This is an implementation detail attribute, so it's not documented on purpose.
        rule_attrs.append({"test_bundle_output": attr.output(mandatory = True)})

    # TODO(kaipi): Add support for all platforms.
    if platform_type == "ios":
        rule_attrs.extend(_get_ios_attrs(rule_descriptor))
    elif platform_type == "macos":
        rule_attrs.extend(_get_macos_attrs(rule_descriptor))
    elif platform_type == "tvos":
        rule_attrs.extend(_get_tvos_attrs(rule_descriptor))
    elif platform_type == "watchos":
        rule_attrs.extend(_get_watchos_attrs(rule_descriptor))

    rule_attrs.append({
        "_allowlist_function_transition": attr.label(
            default = "@bazel_tools//tools/allowlists/function_transition_allowlist",
        ),
    })

    archive_name = "%{name}" + rule_descriptor.archive_extension
    return rule(
        implementation = implementation,
        # TODO(kaipi): Replace dicts.add with a version that errors on duplicate keys.
        attrs = dicts.add(*rule_attrs),
        cfg = transition_support.apple_rule_transition,
        doc = doc,
        executable = rule_descriptor.is_executable,
        fragments = ["apple", "cpp", "objc"],
        # TODO(kaipi): Remove the implicit output and use DefaultInfo instead.
        outputs = {"archive": archive_name},
    )

def _create_apple_test_rule(implementation, doc, platform_type):
    """Creates an Apple test rule."""

    # TODO(cl/264421322): Once Tulsi propagates this change, remove this attribute.
    extra_attrs = [{
        "platform_type": attr.string(default = platform_type),
    }]

    return rule(
        implementation = implementation,
        attrs = dicts.add(
            _COMMON_ATTRS,
            apple_support_toolchain_utils.shared_attrs(),
            _COMMON_TEST_ATTRS,
            *extra_attrs
        ),
        doc = doc,
        test = True,
    )

rule_factory = struct(
    common_tool_attributes = dicts.add(
        _COMMON_ATTRS,
        apple_support_toolchain_utils.shared_attrs(),
    ),
    create_apple_binary_rule = _create_apple_binary_rule,
    create_apple_bundling_rule = _create_apple_bundling_rule,
    create_apple_test_rule = _create_apple_test_rule,
)<|MERGE_RESOLUTION|>--- conflicted
+++ resolved
@@ -665,8 +665,6 @@
 The directiory within the packaging bundle that this bundle should be placed.
 """,
             ),
-<<<<<<< HEAD
-=======
             "extension_safe": attr.bool(
                 default = False,
                 doc = """
@@ -674,7 +672,6 @@
 use only extension-safe APIs.
 """,
             ),
->>>>>>> a824a5c7
         })
 
     # TODO(kaipi): Once all platforms have framework rules, move this into
