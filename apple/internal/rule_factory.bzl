# Copyright 2019 The Bazel Authors. All rights reserved.
#
# Licensed under the Apache License, Version 2.0 (the "License");
# you may not use this file except in compliance with the License.
# You may obtain a copy of the License at
#
#    http://www.apache.org/licenses/LICENSE-2.0
#
# Unless required by applicable law or agreed to in writing, software
# distributed under the License is distributed on an "AS IS" BASIS,
# WITHOUT WARRANTIES OR CONDITIONS OF ANY KIND, either express or implied.
# See the License for the specific language governing permissions and
# limitations under the License.

"""Helpers for defining Apple bundling rules uniformly."""

load(
    "@build_bazel_apple_support//lib:apple_support.bzl",
    "apple_support",
)
load(
    "@build_bazel_rules_apple//apple/internal:apple_product_type.bzl",
    "apple_product_type",
)
load(
    "@build_bazel_rules_apple//apple/internal:entitlement_rules.bzl",
    "AppleEntitlementsInfo",
)
load(
    "@build_bazel_rules_apple//apple/internal/aspects:framework_import_aspect.bzl",
    "framework_import_aspect",
)
load(
    "@build_bazel_rules_apple//apple/internal/aspects:resource_aspect.bzl",
    "apple_resource_aspect",
)
load(
    "@build_bazel_rules_apple//apple/internal/aspects:swift_static_framework_aspect.bzl",
    "swift_static_framework_aspect",
)
load(
    "@build_bazel_rules_apple//apple/internal/aspects:swift_dynamic_framework_aspect.bzl",
    "swift_dynamic_framework_aspect",
)
load(
    "@build_bazel_rules_apple//apple/internal:transition_support.bzl",
    "transition_support",
)
load(
    "@build_bazel_rules_apple//apple/internal/testing:apple_test_bundle_support.bzl",
    "apple_test_info_aspect",
)
load(
    "@build_bazel_rules_apple//apple/internal/testing:apple_test_rule_support.bzl",
    "coverage_files_aspect",
)
load(
    "@build_bazel_rules_apple//apple/internal:rule_support.bzl",
    "rule_support",
)
load(
    "@build_bazel_rules_apple//apple:common.bzl",
    "entitlements_validation_mode",
)
load(
    "@build_bazel_rules_apple//apple:providers.bzl",
    "AppleBundleInfo",
    "AppleBundleVersionInfo",
    "AppleResourceBundleInfo",
    "AppleTestRunnerInfo",
    "IosAppClipBundleInfo",
    "IosApplicationBundleInfo",
    "IosExtensionBundleInfo",
    "IosFrameworkBundleInfo",
    "IosImessageApplicationBundleInfo",
    "IosImessageExtensionBundleInfo",
    "IosStickerPackExtensionBundleInfo",
    "MacosApplicationBundleInfo",
    "MacosExtensionBundleInfo",
    "MacosXPCServiceBundleInfo",
    "TvosApplicationBundleInfo",
    "TvosExtensionBundleInfo",
    "TvosFrameworkBundleInfo",
    "WatchosApplicationBundleInfo",
    "WatchosExtensionBundleInfo",
)
load(
    "@build_bazel_rules_swift//swift:swift.bzl",
    "swift_usage_aspect",
)
load(
    "@bazel_skylib//lib:dicts.bzl",
    "dicts",
)

def _is_test_product_type(product_type):
    """Returns whether the given product type is for tests purposes or not."""
    return product_type in (
        apple_product_type.ui_test_bundle,
        apple_product_type.unit_test_bundle,
    )

# Private attributes on all rules.
_COMMON_ATTRS = dicts.add(
    {
        "_grep_includes": attr.label(
            cfg = "host",
            allow_single_file = True,
            executable = True,
            default = Label("@bazel_tools//tools/cpp:grep-includes"),
        ),
    },
    apple_support.action_required_attrs(),
)

# Private attributes on rules that perform binary linking.
_COMMON_BINARY_RULE_ATTRS = dicts.add(
    {
        "_cc_toolchain": attr.label(
            default = Label("@bazel_tools//tools/cpp:current_cc_toolchain"),
        ),
        "_child_configuration_dummy": attr.label(
            cfg = apple_common.multi_arch_split,
            default = Label("@bazel_tools//tools/cpp:current_cc_toolchain"),
        ),
        # Needed for the J2ObjC processing code that already exists in the implementation of
        # apple_common.link_multi_arch_binary.
        "_dummy_lib": attr.label(
            default = Label("@bazel_tools//tools/objc:dummy_lib"),
        ),
        "_googlemac_proto_compiler": attr.label(
            cfg = "host",
            default = Label("@bazel_tools//tools/objc:protobuf_compiler_wrapper"),
        ),
        "_googlemac_proto_compiler_support": attr.label(
            cfg = "host",
            default = Label("@bazel_tools//tools/objc:protobuf_compiler_support"),
        ),
        # Needed for the J2ObjC processing code that already exists in the implementation of
        # apple_common.link_multi_arch_binary.
        "_j2objc_dead_code_pruner": attr.label(
            default = Label("@bazel_tools//tools/objc:j2objc_dead_code_pruner"),
        ),
        "_protobuf_well_known_types": attr.label(
            cfg = "host",
            default = Label("@bazel_tools//tools/objc:protobuf_well_known_types"),
        ),
        # xcrunwrapper is no longer used by rules_apple, but the underlying implementation of
        # apple_common.link_multi_arch_binary requires this attribute.
        # TODO(b/117932394): Remove this attribute once Bazel no longer uses xcrunwrapper.
        "_xcrunwrapper": attr.label(
            cfg = "host",
            executable = True,
            default = Label("@bazel_tools//tools/objc:xcrunwrapper"),
        ),
    },
)

# Private attributes on every rule that provide access to bundling tools and other file
# dependencies.
_COMMON_PRIVATE_TOOL_ATTRS = dicts.add(
    {
        "_bundletool": attr.label(
            cfg = "host",
            executable = True,
            default = Label("@build_bazel_rules_apple//tools/bundletool"),
        ),
        "_bundletool_experimental": attr.label(
            cfg = "host",
            executable = True,
            default = Label("@build_bazel_rules_apple//tools/bundletool:bundletool_experimental"),
        ),
        "_clangrttool": attr.label(
            cfg = "host",
            executable = True,
            default = Label("@build_bazel_rules_apple//tools/clangrttool"),
        ),
        "_codesigningtool": attr.label(
            cfg = "host",
            executable = True,
            default = Label("@build_bazel_rules_apple//tools/codesigningtool"),
        ),
        "_dsym_info_plist_template": attr.label(
            cfg = "host",
            allow_single_file = True,
            default = Label(
                "@build_bazel_rules_apple//apple/internal/templates:dsym_info_plist_template",
            ),
        ),
        "_plisttool": attr.label(
            cfg = "host",
            default = Label("@build_bazel_rules_apple//tools/plisttool"),
            executable = True,
        ),
        "_process_and_sign_template": attr.label(
            allow_single_file = True,
            default = Label("@build_bazel_rules_apple//tools/bundletool:process_and_sign_template"),
        ),
        # TODO(b/74731511): Refactor this attribute into being specified for each
        # platform.
        "_runner_template": attr.label(
            cfg = "host",
            allow_single_file = True,
            default = Label("@build_bazel_rules_apple//apple/internal/templates:ios_sim_template"),
        ),
        "_macos_runner_template": attr.label(
            cfg = "host",
            allow_single_file = True,
            default = Label("@build_bazel_rules_apple//apple/internal/templates:macos_template"),
        ),
        "_std_redirect_dylib": attr.label(
            cfg = "host",
            allow_single_file = True,
            default = Label("@bazel_tools//tools/objc:StdRedirect.dylib"),
        ),
        "_swift_stdlib_tool": attr.label(
            cfg = "host",
            default = Label("@build_bazel_rules_apple//tools/swift_stdlib_tool"),
            executable = True,
        ),
        "_xctoolrunner": attr.label(
            cfg = "host",
            executable = True,
            default = Label("@build_bazel_rules_apple//tools/xctoolrunner"),
        ),
        "_imported_dynamic_framework_processor": attr.label(
            cfg = "host",
            executable = True,
            default = Label("@build_bazel_rules_apple//tools/imported_dynamic_framework_processor"),
        ),
    },
)

_COMMON_TEST_ATTRS = {
    "data": attr.label_list(
        allow_files = True,
        default = [],
        doc = "Files to be made available to the test during its execution.",
    ),
    "env": attr.string_dict(
        doc = """
Dictionary of environment variables that should be set during the test execution.
""",
    ),
    "runner": attr.label(
        doc = """
The runner target that will provide the logic on how to run the tests. Needs to provide the
AppleTestRunnerInfo provider.
""",
        mandatory = True,
        providers = [AppleTestRunnerInfo],
    ),
    # This is an implementation detail attribute, so it's not documented on purpose.
    "deps": attr.label_list(
        mandatory = True,
        aspects = [coverage_files_aspect],
        providers = [AppleBundleInfo],
    ),
    # TODO(b/139430318): This attribute exists to apease the Tulsi gods and is not actually used by
    # the test rule implementation, and should be removed.
    # This is an implementation detail attribute, so it's not documented on purpose.
    "test_host": attr.label(
        providers = [AppleBundleInfo],
    ),
    "_apple_coverage_support": attr.label(
        cfg = "host",
        default = Label("@build_bazel_apple_support//tools:coverage_support"),
    ),
}

_EXTENSION_PROVIDES_MAIN_ATTRS = {
    "provides_main": attr.bool(
        default = False,
        doc = """
A value indicating whether one of this extension's dependencies provides a `main` entry point.

This is false by default, because most app extensions provide their implementation by specifying a
principal class or main storyboard in their `Info.plist` file, and the executable's entry point is
actually in a system framework that delegates to it.

However, some modern extensions (such as SwiftUI widget extensions introduced in iOS 14 and macOS
11) use the `@main` attribute to identify their primary type, which generates a traditional `main`
function that passes control to that type. For these extensions, this attribute should be set to
true.
""",
        mandatory = False,
    ),
}

<<<<<<< HEAD
def _common_binary_linking_attrs(rule_descriptor, platform_type):
=======
def _common_binary_linking_attrs(default_binary_type, deps_cfg, product_type):
>>>>>>> 4b8a92ed
    deps_aspects = [
        apple_common.objc_proto_aspect,
        apple_resource_aspect,
        framework_import_aspect,
        swift_usage_aspect,
    ]
<<<<<<< HEAD
    if _is_test_product_type(rule_descriptor.product_type):
        deps_aspects.append(apple_test_info_aspect)

    if rule_descriptor.product_type == apple_product_type.static_framework:
        deps_aspects.append(swift_static_framework_aspect)
    if rule_descriptor.product_type == apple_product_type.framework and (platform_type == "ios" or platform_type == "watchos"):
        deps_aspects.append(swift_dynamic_framework_aspect)

    return {
        "binary_type": attr.string(
            default = rule_descriptor.binary_type,
            doc = """
=======
    if product_type:
        if _is_test_product_type(product_type):
            deps_aspects.append(apple_test_info_aspect)
        if product_type == apple_product_type.static_framework:
            deps_aspects.append(swift_static_framework_aspect)

    return dicts.add(
        _COMMON_ATTRS,
        _COMMON_BINARY_RULE_ATTRS,
        {
            "binary_type": attr.string(
                default = default_binary_type,
                doc = """
>>>>>>> 4b8a92ed
This attribute is public as an implementation detail while we migrate the architecture of the rules.
Do not change its value.
    """,
            ),
            "bundle_loader": attr.label(
                aspects = [apple_common.objc_proto_aspect],
                providers = [[apple_common.AppleExecutableBinary]],
                doc = """
This attribute is public as an implementation detail while we migrate the architecture of the rules.
Do not change its value.
    """,
            ),
            "dylibs": attr.label_list(
                aspects = [apple_common.objc_proto_aspect],
                doc = """
This attribute is public as an implementation detail while we migrate the architecture of the rules.
Do not change its value.
    """,
        ),
            "codesignopts": attr.string_list(
                doc = """
A list of strings representing extra flags that should be passed to `codesign`.
    """,
            ),
            "linkopts": attr.string_list(
                doc = """
A list of strings representing extra flags that should be passed to the linker.
    """,
            ),
            "deps": attr.label_list(
                aspects = deps_aspects,
                cfg = deps_cfg,
                doc = """
A list of dependencies targets that will be linked into this target's binary. Any resources, such as
asset catalogs, that are referenced by those targets will also be transitively included in the final
bundle.
        """,
            ),
        },
    )

def _get_common_bundling_attributes(rule_descriptor):
    """Returns a list of dictionaries with attributes common to all bundling rules."""

    # TODO(kaipi): Review platform specific wording in the documentation before migrating macOS
    # rules to use this rule factory.
    attrs = []

    if rule_descriptor.requires_bundle_id:
        bundle_id_mandatory = not _is_test_product_type(rule_descriptor.product_type)
        attrs.append({
            "bundle_id": attr.string(
                mandatory = bundle_id_mandatory,
                doc = "The bundle ID (reverse-DNS path followed by app name) for this target.",
            ),
        })

    if rule_descriptor.has_infoplist:
        attr_args = {}
        if rule_descriptor.default_infoplist:
            attr_args["default"] = [Label(rule_descriptor.default_infoplist)]
        else:
            attr_args["mandatory"] = True
        attrs.append({
            "infoplists": attr.label_list(
                allow_empty = False,
                allow_files = [".plist"],
                doc = """
A list of .plist files that will be merged to form the Info.plist for this target. At least one file
must be specified. Please see
[Info.plist Handling](https://github.com/bazelbuild/rules_apple/blob/master/doc/common_info.md#infoplist-handling)
for what is supported.
""",
                **attr_args
            ),
        })

    if rule_descriptor.requires_provisioning_profile:
        attrs.append({
            "provisioning_profile": attr.label(
                allow_single_file = [rule_descriptor.provisioning_profile_extension],
                doc = """
The provisioning profile (`{profile_extension}` file) to use when creating the bundle. This value is
optional for simulator builds as the simulator doesn't fully enforce entitlements, but is
required for device builds.
""".format(profile_extension = rule_descriptor.provisioning_profile_extension),
            ),
        })

    attrs.append({
        "bundle_name": attr.string(
            mandatory = False,
            doc = """
The desired name of the bundle (without the extension). If this attribute is not set, then the name
of the target will be used instead.
""",
        ),
        "executable_name": attr.string(
            mandatory = False,
            doc = """
The desired name of the executable, if the bundle has an executable. If this attribute is not set,
then the name of the `bundle_name` attribute will be used if it is set; if not, then the name of
the target will be used instead.
""",
        ),
        # TODO(b/36512239): Rename to "bundle_post_processor".
        "ipa_post_processor": attr.label(
            allow_files = True,
            executable = True,
            cfg = "host",
            doc = """
A tool that edits this target's archive after it is assembled but before it is signed. The tool is
invoked with a single command-line argument that denotes the path to a directory containing the
unzipped contents of the archive; this target's bundle will be the directory's only contents.

Any changes made by the tool must be made in this directory, and the tool's execution must be
hermetic given these inputs to ensure that the result can be safely cached.
""",
        ),
        "minimum_os_version": attr.string(
            mandatory = True,
            doc = """
A required string indicating the minimum OS version supported by the target, represented as a
dotted version number (for example, "9.0").
""",
        ),
        "strings": attr.label_list(
            allow_files = [".strings"],
            doc = """
A list of `.strings` files, often localizable. These files are converted to binary plists (if they
are not already) and placed in the root of the final bundle, unless a file's immediate containing
directory is named `*.lproj`, in which case it will be placed under a directory with the same name
in the bundle.
""",
        ),
        "resources": attr.label_list(
            allow_files = True,
            aspects = [apple_resource_aspect],
            doc = """
A list of resources or files bundled with the bundle. The resources will be stored in the
appropriate resources location within the bundle.
""",
        ),
        "version": attr.label(
            providers = [[AppleBundleVersionInfo]],
            doc = """
An `apple_bundle_version` target that represents the version for this target. See
[`apple_bundle_version`](https://github.com/bazelbuild/rules_apple/blob/master/doc/rules-general.md?cl=head#apple_bundle_version).
""",
        ),
    })

    if len(rule_descriptor.allowed_device_families) > 1:
        extra_args = {}
        if not rule_descriptor.mandatory_families:
            extra_args["default"] = rule_descriptor.allowed_device_families
        attrs.append({
            "families": attr.string_list(
                mandatory = rule_descriptor.mandatory_families,
                allow_empty = False,
                doc = """
A list of device families supported by this extension. Valid values are `iphone` and `ipad`; at
least one must be specified.
""",
                **extra_args
            ),
        })

    if rule_descriptor.app_icon_extension:
        attrs.append({
            "app_icons": attr.label_list(
                allow_files = True,
                doc = """
Files that comprise the app icons for the application. Each file must have a containing directory
named `*.{app_icon_parent_extension}/*.{app_icon_extension}` and there may be only one such
`.{app_icon_extension}` directory in the list.""".format(
                    app_icon_extension = rule_descriptor.app_icon_extension,
                    app_icon_parent_extension = rule_descriptor.app_icon_parent_extension,
                ),
            ),
        })

    if rule_descriptor.has_launch_images:
        attrs.append({
            "launch_images": attr.label_list(
                allow_files = True,
                doc = """
Files that comprise the launch images for the application. Each file must have a containing
directory named `*.xcassets/*.launchimage` and there may be only one such `.launchimage` directory
in the list.
""",
            ),
        })

    if rule_descriptor.has_settings_bundle:
        attrs.append({
            "settings_bundle": attr.label(
                aspects = [apple_resource_aspect],
                providers = [["objc"], [AppleResourceBundleInfo]],
                doc = """
A resource bundle (e.g. `apple_bundle_import`) target that contains the files that make up the
application's settings bundle. These files will be copied into the root of the final application
bundle in a directory named `Settings.bundle`.
""",
            ),
        })

    if rule_descriptor.codesigning_exceptions == rule_support.codesigning_exceptions.none:
        attrs.append({
            "entitlements": attr.label(
                providers = [[], [AppleEntitlementsInfo]],
                doc = """
The entitlements file required for device builds of this target. If absent, the default entitlements
from the provisioning profile will be used.

The following variables are substituted in the entitlements file: `$(CFBundleIdentifier)` with the
bundle ID of the application and `$(AppIdentifierPrefix)` with the value of the
`ApplicationIdentifierPrefix` key from the target's provisioning profile.
""",
            ),
            "entitlements_validation": attr.string(
                default = entitlements_validation_mode.loose,
                doc = """
An `entitlements_validation_mode` to control the validation of the requested entitlements against
the provisioning profile to ensure they are supported.
""",
                values = [
                    entitlements_validation_mode.error,
                    entitlements_validation_mode.warn,
                    entitlements_validation_mode.loose,
                    entitlements_validation_mode.skip,
                ],
            ),
        })

    return attrs

def _get_ios_attrs(rule_descriptor):
    """Returns a list of dictionaries with attributes for the iOS platform."""
    attrs = []

    # TODO(kaipi): Add support for all valid product types for iOS.
    if rule_descriptor.product_type == apple_product_type.messages_sticker_pack_extension:
        attrs.append({
            "sticker_assets": attr.label_list(
                allow_files = True,
                doc = """
List of sticker files to bundle. The collection of assets should be under a folder named
`*.*.xcstickers`. The icons go in a `*.stickersiconset` (instead of `*.appiconset`); and the files
for the stickers should all be in Sticker Pack directories, so `*.stickerpack/*.sticker` or
`*.stickerpack/*.stickersequence`.
""",
            ),
        })
    elif rule_descriptor.product_type == apple_product_type.messages_application:
        attrs.append({
            "extension": attr.label(
                mandatory = True,
                providers = [
                    [AppleBundleInfo, IosImessageExtensionBundleInfo],
                    [AppleBundleInfo, IosStickerPackExtensionBundleInfo],
                ],
                doc = """
Single label referencing either an ios_imessage_extension or ios_sticker_pack_extension target.
Required.
""",
            ),
        })
    elif rule_descriptor.product_type == apple_product_type.framework:
        attrs.append({
            # TODO(kaipi): This attribute is not publicly documented, but it is tested in
            # http://github.com/bazelbuild/rules_apple/test/ios_framework_test.sh?l=79. Figure out
            # what to do with this.
            "hdrs": attr.label_list(
                allow_files = [".h"],
            ),
            "extension_safe": attr.bool(
                default = False,
                doc = """
If true, compiles and links this framework with `-application-extension`, restricting the binary to
use only extension-safe APIs.
""",
            ),
        })
    elif rule_descriptor.product_type == apple_product_type.static_framework:
        attrs.append({
            "hdrs": attr.label_list(
                allow_files = [".h"],
                doc = """
A list of `.h` files that will be publicly exposed by this framework. These headers should have
framework-relative imports, and if non-empty, an umbrella header named `%{bundle_name}.h` will also
be generated that imports all of the headers listed here.
""",
            ),
            "umbrella_header": attr.label(
                allow_single_file = [".h"],
                doc = """
An optional single .h file to use as the umbrella header for this framework. Usually, this header
will have the same name as this target, so that clients can load the header using the #import
<MyFramework/MyFramework.h> format. If this attribute is not specified (the common use case), an
umbrella header will be generated under the same name as this target.
""",
            ),
            "avoid_deps": attr.label_list(
                doc = """
A list of library targets on which this framework depends in order to compile, but the transitive
closure of which will not be linked into the framework's binary.
""",
            ),
            "exclude_resources": attr.bool(
                default = False,
                doc = """
Indicates whether resources should be excluded from the bundle. This can be used to avoid
unnecessarily bundling resources if the static framework is being distributed in a different
fashion, such as a Cocoapod.
""",
            ),
        })
    elif rule_descriptor.product_type == apple_product_type.application:
        attrs.append({
            "app_clips": attr.label_list(
                providers = [[AppleBundleInfo, IosAppClipBundleInfo]],
                doc = """
A list of iOS app clips to include in the final application bundle.
""",
            ),
            "extensions": attr.label_list(
                providers = [[AppleBundleInfo, IosExtensionBundleInfo]],
                doc = """
A list of iOS application extensions to include in the final application bundle.
""",
            ),
            "launch_storyboard": attr.label(
                allow_single_file = [".storyboard", ".xib"],
                doc = """
The `.storyboard` or `.xib` file that should be used as the launch screen for the application. The
provided file will be compiled into the appropriate format (`.storyboardc` or `.nib`) and placed in
the root of the final bundle. The generated file will also be registered in the bundle's
Info.plist under the key `UILaunchStoryboardName`.
""",
            ),
            "watch_application": attr.label(
                providers = [[AppleBundleInfo, WatchosApplicationBundleInfo]],
                doc = """
A `watchos_application` target that represents an Apple Watch application that should be embedded in
the application bundle.
""",
            ),
        })
    elif rule_descriptor.product_type == apple_product_type.app_clip:
        attrs.append({
            "launch_storyboard": attr.label(
                allow_single_file = [".storyboard", ".xib"],
                doc = """
The `.storyboard` or `.xib` file that should be used as the launch screen for the app clip. The
provided file will be compiled into the appropriate format (`.storyboardc` or `.nib`) and placed in
the root of the final bundle. The generated file will also be registered in the bundle's
Info.plist under the key `UILaunchStoryboardName`.
""",
            ),
        })
    elif rule_descriptor.product_type == apple_product_type.app_extension:
        attrs.append(_EXTENSION_PROVIDES_MAIN_ATTRS)
    elif _is_test_product_type(rule_descriptor.product_type):
        required_providers = [
            [AppleBundleInfo, IosApplicationBundleInfo],
            [AppleBundleInfo, IosExtensionBundleInfo],
        ]
        test_host_mandatory = False
        if rule_descriptor.product_type == apple_product_type.ui_test_bundle:
            required_providers.append([AppleBundleInfo, IosImessageApplicationBundleInfo])
            test_host_mandatory = True

        attrs.append({
            "test_host": attr.label(
                aspects = [framework_import_aspect],
                mandatory = test_host_mandatory,
                providers = required_providers,
            ),
        })

    # TODO(kaipi): Once all platforms have framework rules, move this into
    # _common_binary_linking_attrs().
    if rule_descriptor.requires_deps:
        extra_args = {}
        if (rule_descriptor.product_type == apple_product_type.application or
            rule_descriptor.product_type == apple_product_type.app_clip):
            extra_args["aspects"] = [framework_import_aspect]

        attrs.append({
            "frameworks": attr.label_list(
                providers = [[AppleBundleInfo, IosFrameworkBundleInfo]],
                doc = """
A list of framework targets (see
[`ios_framework`](https://github.com/bazelbuild/rules_apple/blob/master/doc/rules-ios.md#ios_framework))
that this target depends on.
""",
                **extra_args
            ),
        })

    # TODO(b/XXXXXXXX): `sdk_frameworks` was never documented on `ios_application` but it leaked
    # through due to the old macro passing it to the underlying `apple_binary`. Support this
    # temporarily for a limited set of product types until we can migrate teams off the attribute,
    # once explicit build targets are used to propagate linking information for system frameworks.
    if (rule_descriptor.product_type == apple_product_type.application or
        rule_descriptor.product_type == apple_product_type.app_extension):
        attrs.append({
            "sdk_frameworks": attr.string_list(
                allow_empty = True,
                doc = """
Names of SDK frameworks to link with (e.g., `AddressBook`, `QuartzCore`).
`UIKit` and `Foundation` are always included, even if this attribute is
provided and does not list them.

This attribute is discouraged; in general, targets should list system
framework dependencies in the library targets where that framework is used,
not in the top-level bundle.
""",
            ),
        })

    return attrs

def _get_macos_attrs(rule_descriptor):
    """Returns a list of dictionaries with attributes for the macOS platform."""
    attrs = []

    attrs.append({
        "additional_contents": attr.label_keyed_string_dict(
            allow_files = True,
            doc = """
Files that should be copied into specific subdirectories of the Contents folder in the bundle. The
keys of this dictionary are labels pointing to single files, filegroups, or targets; the
corresponding value is the name of the subdirectory of Contents where they should be placed.

The relative directory structure of filegroup contents is preserved when they are copied into the
desired Contents subdirectory.
""",
        ),
    })

    if rule_descriptor.product_type in [apple_product_type.application, apple_product_type.bundle]:
        attrs.append({
            # TODO(b/117886202): This should be part of the rule descriptor, once the new
            # macos_kernel_extension, macos_spotlight_importer and macos_xpc_service rules are
            # extracted from macos_application and macos_bundle.
            "bundle_extension": attr.string(
                doc = """
The extension, without a leading dot, that will be used to name the bundle. If this attribute is not
set, then the default extension is determined by the application's product_type.
""",
            ),
        })

    if rule_descriptor.product_type == apple_product_type.application:
        attrs.append({
            "extensions": attr.label_list(
                providers = [
                    [AppleBundleInfo, MacosExtensionBundleInfo],
                ],
                doc = "A list of macOS extensions to include in the final application bundle.",
            ),
            "xpc_services": attr.label_list(
                providers = [
                    [AppleBundleInfo, MacosXPCServiceBundleInfo],
                ],
                doc = "A list of macOS XPC Services to include in the final application bundle.",
            ),
        })

    elif rule_descriptor.product_type == apple_product_type.app_extension:
        attrs.append(_EXTENSION_PROVIDES_MAIN_ATTRS)

    elif _is_test_product_type(rule_descriptor.product_type):
        test_host_mandatory = rule_descriptor.product_type == apple_product_type.ui_test_bundle
        attrs.append({
            "test_host": attr.label(
                aspects = [framework_import_aspect],
                mandatory = test_host_mandatory,
                providers = [
                    [AppleBundleInfo, MacosApplicationBundleInfo],
                    [AppleBundleInfo, MacosExtensionBundleInfo],
                ],
            ),
        })

    return attrs

def _get_tvos_attrs(rule_descriptor):
    """Returns a list of dictionaries with attributes for the tvOS platform."""
    attrs = []

    if rule_descriptor.product_type == apple_product_type.application:
        attrs.append({
            "extensions": attr.label_list(
                providers = [
                    [AppleBundleInfo, TvosExtensionBundleInfo],
                ],
                doc = "A list of tvOS extensions to include in the final application bundle.",
            ),
        })
    elif rule_descriptor.product_type == apple_product_type.framework:
        attrs.append({
            # TODO(kaipi): This attribute is not publicly documented, but it is tested in
            # http://github.com/bazelbuild/rules_apple/test/ios_framework_test.sh?l=79. Figure out
            # what to do with this.
            "hdrs": attr.label_list(
                allow_files = [".h"],
            ),
            "extension_safe": attr.bool(
                default = False,
                doc = """
If true, compiles and links this framework with `-application-extension`, restricting the binary to
use only extension-safe APIs.
""",
            ),
        })
    elif rule_descriptor.product_type == apple_product_type.static_framework:
        attrs.append({
            "hdrs": attr.label_list(
                allow_files = [".h"],
                doc = """
A list of `.h` files that will be publicly exposed by this framework. These headers should have
framework-relative imports, and if non-empty, an umbrella header named `%{bundle_name}.h` will also
be generated that imports all of the headers listed here.
""",
            ),
            "umbrella_header": attr.label(
                allow_single_file = [".h"],
                doc = """
An optional single .h file to use as the umbrella header for this framework. Usually, this header
will have the same name as this target, so that clients can load the header using the #import
<MyFramework/MyFramework.h> format. If this attribute is not specified (the common use case), an
umbrella header will be generated under the same name as this target.
""",
            ),
            "avoid_deps": attr.label_list(
                doc = """
A list of library targets on which this framework depends in order to compile, but the transitive
closure of which will not be linked into the framework's binary.
""",
            ),
            "exclude_resources": attr.bool(
                default = False,
                doc = """
Indicates whether resources should be excluded from the bundle. This can be used to avoid
unnecessarily bundling resources if the static framework is being distributed in a different
fashion, such as a Cocoapod.
""",
            ),
        })
    elif _is_test_product_type(rule_descriptor.product_type):
        test_host_mandatory = rule_descriptor.product_type == apple_product_type.ui_test_bundle
        attrs.append({
            "test_host": attr.label(
                aspects = [framework_import_aspect],
                mandatory = test_host_mandatory,
                providers = [
                    [AppleBundleInfo, TvosApplicationBundleInfo],
                    [AppleBundleInfo, TvosExtensionBundleInfo],
                ],
            ),
        })

    # TODO(kaipi): Once all platforms have framework rules, move this into
    # _common_binary_linking_attrs().
    if rule_descriptor.requires_deps:
        extra_args = {}
        if rule_descriptor.product_type == apple_product_type.application:
            extra_args["aspects"] = [framework_import_aspect]

        attrs.append({
            "frameworks": attr.label_list(
                providers = [[AppleBundleInfo, TvosFrameworkBundleInfo]],
                doc = """
A list of framework targets (see
[`tvos_framework`](https://github.com/bazelbuild/rules_apple/blob/master/doc/rules-tvos.md#tvos_framework))
that this target depends on.
""",
                **extra_args
            ),
        })

    return attrs

def _get_watchos_attrs(rule_descriptor):
    """Returns a list of dictionaries with attributes for the watchOS platform."""
    attrs = []

    if rule_descriptor.product_type == apple_product_type.watch2_application:
        attrs.append({
            "extension": attr.label(
                providers = [
                    [AppleBundleInfo, WatchosExtensionBundleInfo],
                ],
                doc = "The `watchos_extension` that is bundled with the watch application.",
            ),
            "storyboards": attr.label_list(
                allow_files = [".storyboard"],
                doc = """
A list of `.storyboard` files, often localizable. These files are compiled and placed in the root of
the final application bundle, unless a file's immediate containing directory is named `*.lproj`, in
which case it will be placed under a directory with the same name in the bundle.
""",
            ),
            # TODO(b/121201268): Rename this attribute as it implies code dependencies, but they are
            # not actually compiled and linked, since the watchOS application uses a stub binary.
            "deps": attr.label_list(
                aspects = [apple_resource_aspect],
                doc = """
A list of targets whose resources will be included in the final application. Since a watchOS
application does not contain any code of its own, any code in the dependent libraries will be
ignored.
""",
            ),
        })
    elif rule_descriptor.product_type == apple_product_type.framework:
        attrs.append({
            # TODO: This attribute is not publicly documented, but it is tested in
            # http://github.com/bazelbuild/rules_apple/test/ios_framework_test.sh?l=79. Figure out
            # what to do with this.
            "hdrs": attr.label_list(
                allow_files = [".h"],
            ),
            "extension_safe": attr.bool(
                default = False,
                doc = """
    If true, compiles and links this framework with `-application-extension`, restricting the binary to
    use only extension-safe APIs.
    """,
            ),
        })

        if rule_descriptor.requires_deps:
            extra_args = {}
            if rule_descriptor.product_type == apple_product_type.application:
                extra_args["aspects"] = [framework_import_aspect]

            attrs.append({
                "frameworks": attr.label_list(
                    providers = [[AppleBundleInfo, IosFrameworkBundleInfo]],
                    doc = """
    A list of framework targets (see
    [`ios_framework`](https://github.com/bazelbuild/rules_apple/blob/master/doc/rules-ios.md#ios_framework))
    that this target depends on.
    """,
                    **extra_args
                ),
            })

    return attrs

def _get_macos_binary_attrs(rule_descriptor):
    """Returns a list of dictionaries with attributes for macOS binary rules."""
    attrs = []

    if rule_descriptor.requires_provisioning_profile:
        attrs.append({
            "provisioning_profile": attr.label(
                allow_single_file = [rule_descriptor.provisioning_profile_extension],
                doc = """
The provisioning profile (`{profile_extension}` file) to use when creating the bundle. This value is
optional for simulator builds as the simulator doesn't fully enforce entitlements, but is
required for device builds.
""".format(profile_extension = rule_descriptor.provisioning_profile_extension),
            ),
        })

    if rule_descriptor.product_type == apple_product_type.tool:
        # TODO(kaipi): Document this attribute.
        attrs.append({
            "launchdplists": attr.label_list(
                allow_files = [".plist"],
            ),
        })

    attrs.append({
        "bundle_id": attr.string(
            doc = """
The bundle ID (reverse-DNS path followed by app name) of the command line application. If present,
this value will be embedded in an Info.plist in the application binary.
""",
        ),
        "infoplists": attr.label_list(
            allow_files = [".plist"],
            doc = """
A list of .plist files that will be merged to form the Info.plist that represents the application
and is embedded into the binary. Please see
[Info.plist Handling](https://github.com/bazelbuild/rules_apple/blob/master/doc/common_info.md#infoplist-handling)
for what is supported.
""",
        ),
        "version": attr.label(
            providers = [[AppleBundleVersionInfo]],
            doc = """
An `apple_bundle_version` target that represents the version for this target. See
[`apple_bundle_version`](https://github.com/bazelbuild/rules_apple/blob/master/doc/rules-general.md?cl=head#apple_bundle_version).
""",
        ),
    })

    return attrs

def _create_apple_binary_rule(
        implementation,
        doc,
        additional_attrs = {},
        implicit_outputs = None,
        platform_type = None,
        product_type = None):
    """Creates an Apple rule that produces a single binary output."""
    rule_attrs = [
        {
            "minimum_os_version": attr.string(
                mandatory = True,
                doc = """
A required string indicating the minimum OS version supported by the target, represented as a
dotted version number (for example, "10.11").
""",
            ),
            "_allowlist_function_transition": attr.label(
                default = "@bazel_tools//tools/allowlists/function_transition_allowlist",
            ),
        },
    ]

<<<<<<< HEAD
    rule_descriptor = rule_support.rule_descriptor_no_ctx(platform_type, product_type)
    rule_attrs.append(_COMMON_PRIVATE_TOOL_ATTRS)

    if rule_descriptor.requires_deps:
        rule_attrs.append(_common_binary_linking_attrs(rule_descriptor, platform_type))

    rule_attrs.extend(_get_macos_binary_attrs(rule_descriptor))
=======
    if platform_type:
        rule_attrs.extend([
            _COMMON_ATTRS,
            _COMMON_PRIVATE_TOOL_ATTRS,
            {
                # TODO(kaipi): Make this attribute private when a platform_type is
                # specified. It is required by the native linking API.
                "platform_type": attr.string(default = platform_type),
                "_environment_plist": attr.label(
                    allow_single_file = True,
                    default = "@build_bazel_rules_apple//apple/internal:environment_plist_{}".format(
                        platform_type,
                    ),
                ),
            },
        ])
    else:
        rule_attrs.append({
            "platform_type": attr.string(
                doc = """
The target Apple platform for which to create a binary. This dictates which SDK
is used for compilation/linking and which flag is used to determine the
architectures to target. For example, if `ios` is specified, then the output
binaries/libraries will be created combining all architectures specified by
`--ios_multi_cpus`. Options are:

*   `ios`: architectures gathered from `--ios_multi_cpus`.
*   `macos`: architectures gathered from `--macos_cpus`.
*   `tvos`: architectures gathered from `--tvos_cpus`.
*   `watchos`: architectures gathered from `--watchos_cpus`.
""",
                mandatory = True,
            ),
        })
>>>>>>> 4b8a92ed

    if platform_type and product_type:
        rule_descriptor = rule_support.rule_descriptor_no_ctx(platform_type, product_type)
        is_executable = rule_descriptor.is_executable

        if rule_descriptor.requires_deps:
            rule_attrs.append(_common_binary_linking_attrs(
                default_binary_type = rule_descriptor.binary_type,
                deps_cfg = rule_descriptor.deps_cfg,
                product_type = product_type,
            ))

        rule_attrs.extend(
            [
                {"_product_type": attr.string(default = product_type)},
            ] + _get_macos_binary_attrs(rule_descriptor),
        )
    else:
        is_executable = False
        rule_attrs.append(_common_binary_linking_attrs(
            default_binary_type = "executable",
            deps_cfg = apple_common.multi_arch_split,
            product_type = None,
        ))

    rule_attrs.append(additional_attrs)

    return rule(
        implementation = implementation,
        # TODO(kaipi): Replace dicts.add with a version that errors on duplicate keys.
        attrs = dicts.add(*rule_attrs),
        cfg = transition_support.apple_rule_transition,
        doc = doc,
        executable = is_executable,
        fragments = ["apple", "cpp", "objc"],
        outputs = implicit_outputs,
    )

def _create_apple_bundling_rule(implementation, platform_type, product_type, doc):
    """Creates an Apple bundling rule."""
    rule_attrs = [
        {
            # TODO(kaipi): Make this attribute private. It is required by the native linking
            # API.
            "platform_type": attr.string(default = platform_type),
            "_product_type": attr.string(default = product_type),
            "_environment_plist": attr.label(
                allow_single_file = True,
                default = "@build_bazel_rules_apple//apple/internal:environment_plist_{}".format(platform_type),
            ),
        },
    ]

    rule_descriptor = rule_support.rule_descriptor_no_ctx(platform_type, product_type)

    rule_attrs.extend(
        [
            _COMMON_ATTRS,
            _COMMON_PRIVATE_TOOL_ATTRS,
        ] + _get_common_bundling_attributes(rule_descriptor),
    )

    if rule_descriptor.requires_deps:
<<<<<<< HEAD
        rule_attrs.append(_common_binary_linking_attrs(rule_descriptor, platform_type))
=======
        rule_attrs.append(_common_binary_linking_attrs(
            default_binary_type = rule_descriptor.binary_type,
            deps_cfg = rule_descriptor.deps_cfg,
            product_type = product_type,
        ))
>>>>>>> 4b8a92ed

    is_test_product_type = _is_test_product_type(rule_descriptor.product_type)
    if is_test_product_type:
        # We need to add an explicit output attribute so that the output file name from the test
        # bundle target matches the test name, otherwise, it we'd be breaking the assumption that
        # ios_unit_test(name = "Foo") creates a :Foo.zip target.
        # This is an implementation detail attribute, so it's not documented on purpose.
        rule_attrs.append({"test_bundle_output": attr.output(mandatory = True)})

    # TODO(kaipi): Add support for all platforms.
    if platform_type == "ios":
        rule_attrs.extend(_get_ios_attrs(rule_descriptor))
    elif platform_type == "macos":
        rule_attrs.extend(_get_macos_attrs(rule_descriptor))
    elif platform_type == "tvos":
        rule_attrs.extend(_get_tvos_attrs(rule_descriptor))
    elif platform_type == "watchos":
        rule_attrs.extend(_get_watchos_attrs(rule_descriptor))

    rule_attrs.append({
        "_allowlist_function_transition": attr.label(
            default = "@bazel_tools//tools/allowlists/function_transition_allowlist",
        ),
    })

    archive_name = "%{name}" + rule_descriptor.archive_extension
    return rule(
        implementation = implementation,
        # TODO(kaipi): Replace dicts.add with a version that errors on duplicate keys.
        attrs = dicts.add(*rule_attrs),
        cfg = transition_support.apple_rule_transition,
        doc = doc,
        executable = rule_descriptor.is_executable,
        fragments = ["apple", "cpp", "objc"],
        # TODO(kaipi): Remove the implicit output and use DefaultInfo instead.
        outputs = {"archive": archive_name},
    )

def _create_apple_test_rule(implementation, doc, platform_type):
    """Creates an Apple test rule."""

    # TODO(cl/264421322): Once Tulsi propagates this change, remove this attribute.
    extra_attrs = [{
        "platform_type": attr.string(default = platform_type),
    }]

    return rule(
        implementation = implementation,
        attrs = dicts.add(
            _COMMON_ATTRS,
            _COMMON_PRIVATE_TOOL_ATTRS,
            _COMMON_TEST_ATTRS,
            *extra_attrs
        ),
        doc = doc,
        test = True,
    )

rule_factory = struct(
    common_tool_attributes = dicts.add(
        _COMMON_ATTRS,
        _COMMON_PRIVATE_TOOL_ATTRS,
    ),
    create_apple_binary_rule = _create_apple_binary_rule,
    create_apple_bundling_rule = _create_apple_bundling_rule,
    create_apple_test_rule = _create_apple_test_rule,
)<|MERGE_RESOLUTION|>--- conflicted
+++ resolved
@@ -287,36 +287,20 @@
     ),
 }
 
-<<<<<<< HEAD
-def _common_binary_linking_attrs(rule_descriptor, platform_type):
-=======
 def _common_binary_linking_attrs(default_binary_type, deps_cfg, product_type):
->>>>>>> 4b8a92ed
     deps_aspects = [
         apple_common.objc_proto_aspect,
         apple_resource_aspect,
         framework_import_aspect,
         swift_usage_aspect,
     ]
-<<<<<<< HEAD
-    if _is_test_product_type(rule_descriptor.product_type):
-        deps_aspects.append(apple_test_info_aspect)
-
-    if rule_descriptor.product_type == apple_product_type.static_framework:
-        deps_aspects.append(swift_static_framework_aspect)
-    if rule_descriptor.product_type == apple_product_type.framework and (platform_type == "ios" or platform_type == "watchos"):
-        deps_aspects.append(swift_dynamic_framework_aspect)
-
-    return {
-        "binary_type": attr.string(
-            default = rule_descriptor.binary_type,
-            doc = """
-=======
     if product_type:
         if _is_test_product_type(product_type):
             deps_aspects.append(apple_test_info_aspect)
         if product_type == apple_product_type.static_framework:
             deps_aspects.append(swift_static_framework_aspect)
+        if product_type == apple_product_type.framework:
+            deps_aspects.append(swift_dynamic_framework_aspect)
 
     return dicts.add(
         _COMMON_ATTRS,
@@ -325,7 +309,6 @@
             "binary_type": attr.string(
                 default = default_binary_type,
                 doc = """
->>>>>>> 4b8a92ed
 This attribute is public as an implementation detail while we migrate the architecture of the rules.
 Do not change its value.
     """,
@@ -1053,15 +1036,6 @@
         },
     ]
 
-<<<<<<< HEAD
-    rule_descriptor = rule_support.rule_descriptor_no_ctx(platform_type, product_type)
-    rule_attrs.append(_COMMON_PRIVATE_TOOL_ATTRS)
-
-    if rule_descriptor.requires_deps:
-        rule_attrs.append(_common_binary_linking_attrs(rule_descriptor, platform_type))
-
-    rule_attrs.extend(_get_macos_binary_attrs(rule_descriptor))
-=======
     if platform_type:
         rule_attrs.extend([
             _COMMON_ATTRS,
@@ -1096,7 +1070,6 @@
                 mandatory = True,
             ),
         })
->>>>>>> 4b8a92ed
 
     if platform_type and product_type:
         rule_descriptor = rule_support.rule_descriptor_no_ctx(platform_type, product_type)
@@ -1160,15 +1133,11 @@
     )
 
     if rule_descriptor.requires_deps:
-<<<<<<< HEAD
-        rule_attrs.append(_common_binary_linking_attrs(rule_descriptor, platform_type))
-=======
         rule_attrs.append(_common_binary_linking_attrs(
             default_binary_type = rule_descriptor.binary_type,
             deps_cfg = rule_descriptor.deps_cfg,
             product_type = product_type,
         ))
->>>>>>> 4b8a92ed
 
     is_test_product_type = _is_test_product_type(rule_descriptor.product_type)
     if is_test_product_type:
