# Copyright 2019 The Bazel Authors. All rights reserved.
#
# Licensed under the Apache License, Version 2.0 (the "License");
# you may not use this file except in compliance with the License.
# You may obtain a copy of the License at
#
#    http://www.apache.org/licenses/LICENSE-2.0
#
# Unless required by applicable law or agreed to in writing, software
# distributed under the License is distributed on an "AS IS" BASIS,
# WITHOUT WARRANTIES OR CONDITIONS OF ANY KIND, either express or implied.
# See the License for the specific language governing permissions and
# limitations under the License.

"""Helpers for defining Apple bundling rules uniformly."""

load(
    "@build_bazel_apple_support//lib:apple_support.bzl",
    "apple_support",
)
load(
    "@build_bazel_rules_apple//apple/internal:apple_product_type.bzl",
    "apple_product_type",
)
load(
    "@build_bazel_rules_apple//apple/internal:entitlement_rules.bzl",
    "AppleEntitlementsInfo",
)
load(
    "@build_bazel_rules_apple//apple/internal/aspects:framework_import_aspect.bzl",
    "framework_import_aspect",
)
load(
    "@build_bazel_rules_apple//apple/internal/aspects:resource_aspect.bzl",
    "apple_resource_aspect",
)
load(
    "@build_bazel_rules_apple//apple/internal/aspects:swift_static_framework_aspect.bzl",
    "swift_static_framework_aspect",
)
load(
    "@build_bazel_rules_apple//apple/internal/aspects:swift_dynamic_framework_aspect.bzl",
    "swift_dynamic_framework_aspect",
)
load(
    "@build_bazel_rules_apple//apple/internal:transition_support.bzl",
    "transition_support",
)
load(
    "@build_bazel_rules_apple//apple/internal/testing:apple_test_bundle_support.bzl",
    "apple_test_info_aspect",
)
load(
    "@build_bazel_rules_apple//apple/internal/testing:apple_test_rule_support.bzl",
    "coverage_files_aspect",
)
load(
    "@build_bazel_rules_apple//apple/internal:rule_support.bzl",
    "rule_support",
)
load(
    "@build_bazel_rules_apple//apple:common.bzl",
    "entitlements_validation_mode",
)
load(
    "@build_bazel_rules_apple//apple:providers.bzl",
    "AppleBundleInfo",
    "AppleBundleVersionInfo",
    "AppleResourceBundleInfo",
    "AppleTestRunnerInfo",
    "IosAppClipBundleInfo",
    "IosApplicationBundleInfo",
    "IosExtensionBundleInfo",
    "IosFrameworkBundleInfo",
    "IosImessageApplicationBundleInfo",
    "IosImessageExtensionBundleInfo",
    "IosStickerPackExtensionBundleInfo",
    "MacosApplicationBundleInfo",
    "MacosExtensionBundleInfo",
    "MacosXPCServiceBundleInfo",
    "TvosApplicationBundleInfo",
    "TvosExtensionBundleInfo",
    "TvosFrameworkBundleInfo",
    "WatchosApplicationBundleInfo",
    "WatchosExtensionBundleInfo",
)
load(
    "@build_bazel_rules_swift//swift:swift.bzl",
    "swift_usage_aspect",
)
load(
    "@bazel_skylib//lib:dicts.bzl",
    "dicts",
)

def _is_test_product_type(product_type):
    """Returns whether the given product type is for tests purposes or not."""
    return product_type in (
        apple_product_type.ui_test_bundle,
        apple_product_type.unit_test_bundle,
    )

# Private attributes on all rules.
_COMMON_ATTRS = dicts.add(
    {
        "_grep_includes": attr.label(
            cfg = "host",
            allow_single_file = True,
            executable = True,
            default = Label("@bazel_tools//tools/cpp:grep-includes"),
        ),
    },
    apple_support.action_required_attrs(),
)

# Private attributes on rules that perform binary linking.
_COMMON_BINARY_RULE_ATTRS = dicts.add(
    {
        "_cc_toolchain": attr.label(
            default = Label("@bazel_tools//tools/cpp:current_cc_toolchain"),
        ),
        "_child_configuration_dummy": attr.label(
            cfg = apple_common.multi_arch_split,
            default = Label("@bazel_tools//tools/cpp:current_cc_toolchain"),
        ),
        # Needed for the J2ObjC processing code that already exists in the implementation of
        # apple_common.link_multi_arch_binary.
        "_dummy_lib": attr.label(
            cfg = apple_common.multi_arch_split,
            default = Label("@bazel_tools//tools/objc:dummy_lib"),
        ),
        "_googlemac_proto_compiler": attr.label(
            cfg = "host",
            default = Label("@bazel_tools//tools/objc:protobuf_compiler_wrapper"),
        ),
        "_googlemac_proto_compiler_support": attr.label(
            cfg = "host",
            default = Label("@bazel_tools//tools/objc:protobuf_compiler_support"),
        ),
        # Needed for the J2ObjC processing code that already exists in the implementation of
        # apple_common.link_multi_arch_binary.
        "_j2objc_dead_code_pruner": attr.label(
            default = Label("@bazel_tools//tools/objc:j2objc_dead_code_pruner"),
        ),
        "_protobuf_well_known_types": attr.label(
            cfg = "host",
            default = Label("@bazel_tools//tools/objc:protobuf_well_known_types"),
        ),
        # xcrunwrapper is no longer used by rules_apple, but the underlying implementation of
        # apple_common.link_multi_arch_binary requires this attribute.
        # TODO(b/117932394): Remove this attribute once Bazel no longer uses xcrunwrapper.
        "_xcrunwrapper": attr.label(
            cfg = "host",
            executable = True,
            default = Label("@bazel_tools//tools/objc:xcrunwrapper"),
        ),
    },
)

# Private attributes on every rule that provide access to bundling tools and other file
# dependencies.
_COMMON_PRIVATE_TOOL_ATTRS = dicts.add(
    {
        "_bundletool": attr.label(
            cfg = "host",
            executable = True,
            default = Label("@build_bazel_rules_apple//tools/bundletool"),
        ),
        "_bundletool_experimental": attr.label(
            cfg = "host",
            executable = True,
            default = Label("@build_bazel_rules_apple//tools/bundletool:bundletool_experimental"),
        ),
        "_clangrttool": attr.label(
            cfg = "host",
            executable = True,
            default = Label("@build_bazel_rules_apple//tools/clangrttool"),
        ),
        "_codesigningtool": attr.label(
            cfg = "host",
            executable = True,
            default = Label("@build_bazel_rules_apple//tools/codesigningtool"),
        ),
        "_dsym_info_plist_template": attr.label(
            cfg = "host",
            allow_single_file = True,
            default = Label(
                "@build_bazel_rules_apple//apple/internal/templates:dsym_info_plist_template",
            ),
        ),
        "_plisttool": attr.label(
            cfg = "host",
            default = Label("@build_bazel_rules_apple//tools/plisttool"),
            executable = True,
        ),
        "_process_and_sign_template": attr.label(
            allow_single_file = True,
            default = Label("@build_bazel_rules_apple//tools/bundletool:process_and_sign_template"),
        ),
        # TODO(b/74731511): Refactor this attribute into being specified for each
        # platform.
        "_runner_template": attr.label(
            cfg = "host",
            allow_single_file = True,
            default = Label("@build_bazel_rules_apple//apple/internal/templates:ios_sim_template"),
        ),
        "_macos_runner_template": attr.label(
            cfg = "host",
            allow_single_file = True,
            default = Label("@build_bazel_rules_apple//apple/internal/templates:macos_template"),
        ),
        "_std_redirect_dylib": attr.label(
            cfg = "host",
            allow_single_file = True,
            default = Label("@bazel_tools//tools/objc:StdRedirect.dylib"),
        ),
        "_swift_stdlib_tool": attr.label(
            cfg = "host",
            default = Label("@build_bazel_rules_apple//tools/swift_stdlib_tool"),
            executable = True,
        ),
        "_xctoolrunner": attr.label(
            cfg = "host",
            executable = True,
            default = Label("@build_bazel_rules_apple//tools/xctoolrunner"),
        ),
        "_imported_dynamic_framework_processor": attr.label(
            cfg = "host",
            executable = True,
            default = Label("@build_bazel_rules_apple//tools/imported_dynamic_framework_processor"),
        ),
    },
)

_COMMON_TEST_ATTRS = {
    "data": attr.label_list(
        allow_files = True,
        default = [],
        doc = "Files to be made available to the test during its execution.",
    ),
    "env": attr.string_dict(
        doc = """
Dictionary of environment variables that should be set during the test execution.
""",
    ),
    "runner": attr.label(
        doc = """
The runner target that will provide the logic on how to run the tests. Needs to provide the
AppleTestRunnerInfo provider.
""",
        mandatory = True,
        providers = [AppleTestRunnerInfo],
    ),
    # This is an implementation detail attribute, so it's not documented on purpose.
    "deps": attr.label_list(
        mandatory = True,
        aspects = [coverage_files_aspect],
        providers = [AppleBundleInfo],
    ),
    # TODO(b/139430318): This attribute exists to apease the Tulsi gods and is not actually used by
    # the test rule implementation, and should be removed.
    # This is an implementation detail attribute, so it's not documented on purpose.
    "test_host": attr.label(
        providers = [AppleBundleInfo],
    ),
    "_apple_coverage_support": attr.label(
        cfg = "host",
        default = Label("@build_bazel_apple_support//tools:coverage_support"),
    ),
}

_EXTENSION_PROVIDES_MAIN_ATTRS = {
    "provides_main": attr.bool(
        default = False,
        doc = """
A value indicating whether one of this extension's dependencies provides a `main` entry point.

This is false by default, because most app extensions provide their implementation by specifying a
principal class or main storyboard in their `Info.plist` file, and the executable's entry point is
actually in a system framework that delegates to it.

However, some modern extensions (such as SwiftUI widget extensions introduced in iOS 14 and macOS
11) use the `@main` attribute to identify their primary type, which generates a traditional `main`
function that passes control to that type. For these extensions, this attribute should be set to
true.
""",
        mandatory = False,
    ),
}

def _common_binary_linking_attrs(default_binary_type, deps_cfg, product_type):
    deps_aspects = [
        apple_common.objc_proto_aspect,
        swift_usage_aspect,
    ]
    if product_type:
        deps_aspects.extend([
            apple_resource_aspect,
            framework_import_aspect,
        ])
        if _is_test_product_type(product_type):
            deps_aspects.append(apple_test_info_aspect)
        if product_type == apple_product_type.static_framework:
            deps_aspects.append(swift_static_framework_aspect)
        if product_type == apple_product_type.framework:
            deps_aspects.append(swift_dynamic_framework_aspect)

    return dicts.add(
        _COMMON_ATTRS,
        _COMMON_BINARY_RULE_ATTRS,
        {
            "binary_type": attr.string(
                default = default_binary_type,
                doc = """
This attribute is public as an implementation detail while we migrate the architecture of the rules.
Do not change its value.
    """,
            ),
            "bundle_loader": attr.label(
                aspects = [apple_common.objc_proto_aspect],
                providers = [[apple_common.AppleExecutableBinary]],
                doc = """
This attribute is public as an implementation detail while we migrate the architecture of the rules.
Do not change its value.
    """,
            ),
            "dylibs": attr.label_list(
                aspects = [apple_common.objc_proto_aspect],
                doc = """
This attribute is public as an implementation detail while we migrate the architecture of the rules.
Do not change its value.
    """,
        ),
            "codesignopts": attr.string_list(
                doc = """
A list of strings representing extra flags that should be passed to `codesign`.
    """,
            ),
            "linkopts": attr.string_list(
                doc = """
A list of strings representing extra flags that should be passed to the linker.
    """,
            ),
            "deps": attr.label_list(
                aspects = deps_aspects,
                cfg = deps_cfg,
                doc = """
A list of dependencies targets that will be linked into this target's binary. Any resources, such as
asset catalogs, that are referenced by those targets will also be transitively included in the final
bundle.
        """,
            ),
        },
    )

def _get_common_bundling_attributes(rule_descriptor):
    """Returns a list of dictionaries with attributes common to all bundling rules."""

    # TODO(kaipi): Review platform specific wording in the documentation before migrating macOS
    # rules to use this rule factory.
    attrs = []

    if rule_descriptor.requires_bundle_id:
        bundle_id_mandatory = not _is_test_product_type(rule_descriptor.product_type)
        attrs.append({
            "bundle_id": attr.string(
                mandatory = bundle_id_mandatory,
                doc = "The bundle ID (reverse-DNS path followed by app name) for this target.",
            ),
        })

    if rule_descriptor.has_infoplist:
        attr_args = {}
        if rule_descriptor.default_infoplist:
            attr_args["default"] = [Label(rule_descriptor.default_infoplist)]
        else:
            attr_args["mandatory"] = True
        attrs.append({
            "infoplists": attr.label_list(
                allow_empty = False,
                allow_files = [".plist"],
                doc = """
A list of .plist files that will be merged to form the Info.plist for this target. At least one file
must be specified. Please see
[Info.plist Handling](https://github.com/bazelbuild/rules_apple/blob/master/doc/common_info.md#infoplist-handling)
for what is supported.
""",
                **attr_args
            ),
        })

    if rule_descriptor.requires_provisioning_profile:
        attrs.append({
            "provisioning_profile": attr.label(
                allow_single_file = [rule_descriptor.provisioning_profile_extension],
                doc = """
The provisioning profile (`{profile_extension}` file) to use when creating the bundle. This value is
optional for simulator builds as the simulator doesn't fully enforce entitlements, but is
required for device builds.
""".format(profile_extension = rule_descriptor.provisioning_profile_extension),
            ),
        })

    attrs.append({
        "bundle_name": attr.string(
            mandatory = False,
            doc = """
The desired name of the bundle (without the extension). If this attribute is not set, then the name
of the target will be used instead.
""",
        ),
        "executable_name": attr.string(
            mandatory = False,
            doc = """
The desired name of the executable, if the bundle has an executable. If this attribute is not set,
then the name of the `bundle_name` attribute will be used if it is set; if not, then the name of
the target will be used instead.
""",
        ),
        # TODO(b/36512239): Rename to "bundle_post_processor".
        "ipa_post_processor": attr.label(
            allow_files = True,
            executable = True,
            cfg = "host",
            doc = """
A tool that edits this target's archive after it is assembled but before it is signed. The tool is
invoked with a single command-line argument that denotes the path to a directory containing the
unzipped contents of the archive; this target's bundle will be the directory's only contents.

Any changes made by the tool must be made in this directory, and the tool's execution must be
hermetic given these inputs to ensure that the result can be safely cached.
""",
        ),
        "minimum_os_version": attr.string(
            mandatory = True,
            doc = """
A required string indicating the minimum OS version supported by the target, represented as a
dotted version number (for example, "9.0").
""",
        ),
        "strings": attr.label_list(
            allow_files = [".strings"],
            doc = """
A list of `.strings` files, often localizable. These files are converted to binary plists (if they
are not already) and placed in the root of the final bundle, unless a file's immediate containing
directory is named `*.lproj`, in which case it will be placed under a directory with the same name
in the bundle.
""",
        ),
        "resources": attr.label_list(
            allow_files = True,
            aspects = [apple_resource_aspect],
            doc = """
A list of resources or files bundled with the bundle. The resources will be stored in the
appropriate resources location within the bundle.
""",
        ),
        "version": attr.label(
            providers = [[AppleBundleVersionInfo]],
            doc = """
An `apple_bundle_version` target that represents the version for this target. See
[`apple_bundle_version`](https://github.com/bazelbuild/rules_apple/blob/master/doc/rules-general.md?cl=head#apple_bundle_version).
""",
        ),
    })

    if len(rule_descriptor.allowed_device_families) > 1:
        extra_args = {}
        if not rule_descriptor.mandatory_families:
            extra_args["default"] = rule_descriptor.allowed_device_families
        attrs.append({
            "families": attr.string_list(
                mandatory = rule_descriptor.mandatory_families,
                allow_empty = False,
                doc = """
A list of device families supported by this extension. Valid values are `iphone` and `ipad`; at
least one must be specified.
""",
                **extra_args
            ),
        })

    if rule_descriptor.app_icon_extension:
        attrs.append({
            "app_icons": attr.label_list(
                allow_files = True,
                doc = """
Files that comprise the app icons for the application. Each file must have a containing directory
named `*.{app_icon_parent_extension}/*.{app_icon_extension}` and there may be only one such
`.{app_icon_extension}` directory in the list.""".format(
                    app_icon_extension = rule_descriptor.app_icon_extension,
                    app_icon_parent_extension = rule_descriptor.app_icon_parent_extension,
                ),
            ),
        })

    if rule_descriptor.has_launch_images:
        attrs.append({
            "launch_images": attr.label_list(
                allow_files = True,
                doc = """
Files that comprise the launch images for the application. Each file must have a containing
directory named `*.xcassets/*.launchimage` and there may be only one such `.launchimage` directory
in the list.
""",
            ),
        })

    if rule_descriptor.has_settings_bundle:
        attrs.append({
            "settings_bundle": attr.label(
                aspects = [apple_resource_aspect],
                providers = [["objc"], [AppleResourceBundleInfo]],
                doc = """
A resource bundle (e.g. `apple_bundle_import`) target that contains the files that make up the
application's settings bundle. These files will be copied into the root of the final application
bundle in a directory named `Settings.bundle`.
""",
            ),
        })

    if rule_descriptor.codesigning_exceptions == rule_support.codesigning_exceptions.none:
        attrs.append({
            "entitlements": attr.label(
                providers = [[], [AppleEntitlementsInfo]],
                doc = """
The entitlements file required for device builds of this target. If absent, the default entitlements
from the provisioning profile will be used.

The following variables are substituted in the entitlements file: `$(CFBundleIdentifier)` with the
bundle ID of the application and `$(AppIdentifierPrefix)` with the value of the
`ApplicationIdentifierPrefix` key from the target's provisioning profile.
""",
            ),
            "entitlements_validation": attr.string(
                default = entitlements_validation_mode.loose,
                doc = """
An `entitlements_validation_mode` to control the validation of the requested entitlements against
the provisioning profile to ensure they are supported.
""",
                values = [
                    entitlements_validation_mode.error,
                    entitlements_validation_mode.warn,
                    entitlements_validation_mode.loose,
                    entitlements_validation_mode.skip,
                ],
            ),
        })

    return attrs

def _get_ios_attrs(rule_descriptor):
    """Returns a list of dictionaries with attributes for the iOS platform."""
    attrs = []

    # TODO(kaipi): Add support for all valid product types for iOS.
    if rule_descriptor.product_type == apple_product_type.messages_sticker_pack_extension:
        attrs.append({
            "sticker_assets": attr.label_list(
                allow_files = True,
                doc = """
List of sticker files to bundle. The collection of assets should be under a folder named
`*.*.xcstickers`. The icons go in a `*.stickersiconset` (instead of `*.appiconset`); and the files
for the stickers should all be in Sticker Pack directories, so `*.stickerpack/*.sticker` or
`*.stickerpack/*.stickersequence`.
""",
            ),
        })
    elif rule_descriptor.product_type == apple_product_type.messages_application:
        attrs.append({
            "extension": attr.label(
                mandatory = True,
                providers = [
                    [AppleBundleInfo, IosImessageExtensionBundleInfo],
                    [AppleBundleInfo, IosStickerPackExtensionBundleInfo],
                ],
                doc = """
Single label referencing either an ios_imessage_extension or ios_sticker_pack_extension target.
Required.
""",
            ),
        })
    elif rule_descriptor.product_type == apple_product_type.framework:
        attrs.append({
            # TODO(kaipi): This attribute is not publicly documented, but it is tested in
            # http://github.com/bazelbuild/rules_apple/test/ios_framework_test.sh?l=79. Figure out
            # what to do with this.
            "hdrs": attr.label_list(
                allow_files = [".h"],
            ),
            "extension_safe": attr.bool(
                default = False,
                doc = """
If true, compiles and links this framework with `-application-extension`, restricting the binary to
use only extension-safe APIs.
""",
            ),
        })
    elif rule_descriptor.product_type == apple_product_type.static_framework:
        attrs.append({
            "hdrs": attr.label_list(
                allow_files = [".h"],
                doc = """
A list of `.h` files that will be publicly exposed by this framework. These headers should have
framework-relative imports, and if non-empty, an umbrella header named `%{bundle_name}.h` will also
be generated that imports all of the headers listed here.
""",
            ),
            "umbrella_header": attr.label(
                allow_single_file = [".h"],
                doc = """
An optional single .h file to use as the umbrella header for this framework. Usually, this header
will have the same name as this target, so that clients can load the header using the #import
<MyFramework/MyFramework.h> format. If this attribute is not specified (the common use case), an
umbrella header will be generated under the same name as this target.
""",
            ),
            "avoid_deps": attr.label_list(
                doc = """
A list of library targets on which this framework depends in order to compile, but the transitive
closure of which will not be linked into the framework's binary.
""",
            ),
            "exclude_resources": attr.bool(
                default = False,
                doc = """
Indicates whether resources should be excluded from the bundle. This can be used to avoid
unnecessarily bundling resources if the static framework is being distributed in a different
fashion, such as a Cocoapod.
""",
            ),
        })
    elif rule_descriptor.product_type == apple_product_type.application:
        attrs.append({
            "app_clips": attr.label_list(
                providers = [[AppleBundleInfo, IosAppClipBundleInfo]],
                doc = """
A list of iOS app clips to include in the final application bundle.
""",
            ),
            "extensions": attr.label_list(
                providers = [[AppleBundleInfo, IosExtensionBundleInfo]],
                doc = """
A list of iOS application extensions to include in the final application bundle.
""",
            ),
            "launch_storyboard": attr.label(
                allow_single_file = [".storyboard", ".xib"],
                doc = """
The `.storyboard` or `.xib` file that should be used as the launch screen for the application. The
provided file will be compiled into the appropriate format (`.storyboardc` or `.nib`) and placed in
the root of the final bundle. The generated file will also be registered in the bundle's
Info.plist under the key `UILaunchStoryboardName`.
""",
            ),
            "watch_application": attr.label(
                providers = [[AppleBundleInfo, WatchosApplicationBundleInfo]],
                doc = """
A `watchos_application` target that represents an Apple Watch application that should be embedded in
the application bundle.
""",
            ),
        })
    elif rule_descriptor.product_type == apple_product_type.app_clip:
        attrs.append({
            "launch_storyboard": attr.label(
                allow_single_file = [".storyboard", ".xib"],
                doc = """
The `.storyboard` or `.xib` file that should be used as the launch screen for the app clip. The
provided file will be compiled into the appropriate format (`.storyboardc` or `.nib`) and placed in
the root of the final bundle. The generated file will also be registered in the bundle's
Info.plist under the key `UILaunchStoryboardName`.
""",
            ),
        })
    elif rule_descriptor.product_type == apple_product_type.app_extension:
        attrs.append(_EXTENSION_PROVIDES_MAIN_ATTRS)
    elif _is_test_product_type(rule_descriptor.product_type):
        required_providers = [
            [AppleBundleInfo, IosApplicationBundleInfo],
            [AppleBundleInfo, IosExtensionBundleInfo],
        ]
        test_host_mandatory = False
        if rule_descriptor.product_type == apple_product_type.ui_test_bundle:
            required_providers.append([AppleBundleInfo, IosImessageApplicationBundleInfo])
            test_host_mandatory = True

        attrs.append({
            "test_host": attr.label(
                aspects = [framework_import_aspect],
                mandatory = test_host_mandatory,
                providers = required_providers,
            ),
        })

    # TODO(kaipi): Once all platforms have framework rules, move this into
    # _common_binary_linking_attrs().
    if rule_descriptor.requires_deps:
        extra_args = {}
        if (rule_descriptor.product_type == apple_product_type.application or
            rule_descriptor.product_type == apple_product_type.app_clip):
            extra_args["aspects"] = [framework_import_aspect]

        attrs.append({
            "frameworks": attr.label_list(
                providers = [[AppleBundleInfo, IosFrameworkBundleInfo]],
                doc = """
A list of framework targets (see
[`ios_framework`](https://github.com/bazelbuild/rules_apple/blob/master/doc/rules-ios.md#ios_framework))
that this target depends on.
""",
                **extra_args
            ),
        })

    # TODO(b/XXXXXXXX): `sdk_frameworks` was never documented on `ios_application` but it leaked
    # through due to the old macro passing it to the underlying `apple_binary`. Support this
    # temporarily for a limited set of product types until we can migrate teams off the attribute,
    # once explicit build targets are used to propagate linking information for system frameworks.
    if (rule_descriptor.product_type == apple_product_type.application or
        rule_descriptor.product_type == apple_product_type.app_extension):
        attrs.append({
            "sdk_frameworks": attr.string_list(
                allow_empty = True,
                doc = """
Names of SDK frameworks to link with (e.g., `AddressBook`, `QuartzCore`).
`UIKit` and `Foundation` are always included, even if this attribute is
provided and does not list them.

This attribute is discouraged; in general, targets should list system
framework dependencies in the library targets where that framework is used,
not in the top-level bundle.
""",
            ),
        })

    return attrs

def _get_macos_attrs(rule_descriptor):
    """Returns a list of dictionaries with attributes for the macOS platform."""
    attrs = []

    attrs.append({
        "additional_contents": attr.label_keyed_string_dict(
            allow_files = True,
            doc = """
Files that should be copied into specific subdirectories of the Contents folder in the bundle. The
keys of this dictionary are labels pointing to single files, filegroups, or targets; the
corresponding value is the name of the subdirectory of Contents where they should be placed.

The relative directory structure of filegroup contents is preserved when they are copied into the
desired Contents subdirectory.
""",
        ),
    })

    if rule_descriptor.product_type in [apple_product_type.application, apple_product_type.bundle]:
        attrs.append({
            # TODO(b/117886202): This should be part of the rule descriptor, once the new
            # macos_kernel_extension, macos_spotlight_importer and macos_xpc_service rules are
            # extracted from macos_application and macos_bundle.
            "bundle_extension": attr.string(
                doc = """
The extension, without a leading dot, that will be used to name the bundle. If this attribute is not
set, then the default extension is determined by the application's product_type.
""",
            ),
        })

    if rule_descriptor.product_type == apple_product_type.application:
        attrs.append({
            "extensions": attr.label_list(
                providers = [
                    [AppleBundleInfo, MacosExtensionBundleInfo],
                ],
                doc = "A list of macOS extensions to include in the final application bundle.",
            ),
            "xpc_services": attr.label_list(
                providers = [
                    [AppleBundleInfo, MacosXPCServiceBundleInfo],
                ],
                doc = "A list of macOS XPC Services to include in the final application bundle.",
            ),
        })

    elif rule_descriptor.product_type == apple_product_type.app_extension:
        attrs.append(_EXTENSION_PROVIDES_MAIN_ATTRS)

    elif _is_test_product_type(rule_descriptor.product_type):
        test_host_mandatory = rule_descriptor.product_type == apple_product_type.ui_test_bundle
        attrs.append({
            "test_host": attr.label(
                aspects = [framework_import_aspect],
                mandatory = test_host_mandatory,
                providers = [
                    [AppleBundleInfo, MacosApplicationBundleInfo],
                    [AppleBundleInfo, MacosExtensionBundleInfo],
                ],
            ),
        })

    return attrs

def _get_tvos_attrs(rule_descriptor):
    """Returns a list of dictionaries with attributes for the tvOS platform."""
    attrs = []

    if rule_descriptor.product_type == apple_product_type.application:
        attrs.append({
            "extensions": attr.label_list(
                providers = [
                    [AppleBundleInfo, TvosExtensionBundleInfo],
                ],
                doc = "A list of tvOS extensions to include in the final application bundle.",
            ),
        })
    elif rule_descriptor.product_type == apple_product_type.framework:
        attrs.append({
            # TODO(kaipi): This attribute is not publicly documented, but it is tested in
            # http://github.com/bazelbuild/rules_apple/test/ios_framework_test.sh?l=79. Figure out
            # what to do with this.
            "hdrs": attr.label_list(
                allow_files = [".h"],
            ),
            "extension_safe": attr.bool(
                default = False,
                doc = """
If true, compiles and links this framework with `-application-extension`, restricting the binary to
use only extension-safe APIs.
""",
            ),
        })
    elif rule_descriptor.product_type == apple_product_type.static_framework:
        attrs.append({
            "hdrs": attr.label_list(
                allow_files = [".h"],
                doc = """
A list of `.h` files that will be publicly exposed by this framework. These headers should have
framework-relative imports, and if non-empty, an umbrella header named `%{bundle_name}.h` will also
be generated that imports all of the headers listed here.
""",
            ),
            "umbrella_header": attr.label(
                allow_single_file = [".h"],
                doc = """
An optional single .h file to use as the umbrella header for this framework. Usually, this header
will have the same name as this target, so that clients can load the header using the #import
<MyFramework/MyFramework.h> format. If this attribute is not specified (the common use case), an
umbrella header will be generated under the same name as this target.
""",
            ),
            "avoid_deps": attr.label_list(
                doc = """
A list of library targets on which this framework depends in order to compile, but the transitive
closure of which will not be linked into the framework's binary.
""",
            ),
            "exclude_resources": attr.bool(
                default = False,
                doc = """
Indicates whether resources should be excluded from the bundle. This can be used to avoid
unnecessarily bundling resources if the static framework is being distributed in a different
fashion, such as a Cocoapod.
""",
            ),
        })
    elif _is_test_product_type(rule_descriptor.product_type):
        test_host_mandatory = rule_descriptor.product_type == apple_product_type.ui_test_bundle
        attrs.append({
            "test_host": attr.label(
                aspects = [framework_import_aspect],
                mandatory = test_host_mandatory,
                providers = [
                    [AppleBundleInfo, TvosApplicationBundleInfo],
                    [AppleBundleInfo, TvosExtensionBundleInfo],
                ],
            ),
        })

    # TODO(kaipi): Once all platforms have framework rules, move this into
    # _common_binary_linking_attrs().
    if rule_descriptor.requires_deps:
        extra_args = {}
        if rule_descriptor.product_type == apple_product_type.application:
            extra_args["aspects"] = [framework_import_aspect]

        attrs.append({
            "frameworks": attr.label_list(
                providers = [[AppleBundleInfo, TvosFrameworkBundleInfo]],
                doc = """
A list of framework targets (see
[`tvos_framework`](https://github.com/bazelbuild/rules_apple/blob/master/doc/rules-tvos.md#tvos_framework))
that this target depends on.
""",
                **extra_args
            ),
        })

    return attrs

def _get_watchos_attrs(rule_descriptor):
    """Returns a list of dictionaries with attributes for the watchOS platform."""
    attrs = []

    if rule_descriptor.product_type == apple_product_type.watch2_application:
        attrs.append({
            "extension": attr.label(
                providers = [
                    [AppleBundleInfo, WatchosExtensionBundleInfo],
                ],
                doc = "The `watchos_extension` that is bundled with the watch application.",
            ),
            "storyboards": attr.label_list(
                allow_files = [".storyboard"],
                doc = """
A list of `.storyboard` files, often localizable. These files are compiled and placed in the root of
the final application bundle, unless a file's immediate containing directory is named `*.lproj`, in
which case it will be placed under a directory with the same name in the bundle.
""",
            ),
            # TODO(b/121201268): Rename this attribute as it implies code dependencies, but they are
            # not actually compiled and linked, since the watchOS application uses a stub binary.
            "deps": attr.label_list(
                aspects = [apple_resource_aspect],
                doc = """
A list of targets whose resources will be included in the final application. Since a watchOS
application does not contain any code of its own, any code in the dependent libraries will be
ignored.
""",
            ),
        })
    elif rule_descriptor.product_type == apple_product_type.framework:
        attrs.append({
            "extension_safe": attr.bool(
                default = False,
                doc = """
<<<<<<< HEAD
    If true, compiles and links this framework with `-application-extension`, restricting the binary to
    use only extension-safe APIs.
    """,
=======
If true, compiles and links this framework with `-application-extension`, restricting the binary to
use only extension-safe APIs.
""",
>>>>>>> 214fb6dc
            ),
        })

        if rule_descriptor.requires_deps:
            extra_args = {}
            attrs.append({
                "frameworks": attr.label_list(
                    providers = [[AppleBundleInfo, IosFrameworkBundleInfo]],
                    doc = """
<<<<<<< HEAD
    A list of framework targets (see
    [`ios_framework`](https://github.com/bazelbuild/rules_apple/blob/master/doc/rules-ios.md#ios_framework))
    that this target depends on.
    """,
                    **extra_args
                ),
            })
=======
A list of framework targets (see
[`ios_framework`](https://github.com/bazelbuild/rules_apple/blob/master/doc/rules-ios.md#ios_framework))
that this target depends on.
""",
                    **extra_args
                ),
            })
    elif rule_descriptor.product_type == apple_product_type.static_framework:
        attrs.append({
            "hdrs": attr.label_list(
                allow_files = [".h"],
                doc = """
A list of `.h` files that will be publicly exposed by this framework. These headers should have
framework-relative imports, and if non-empty, an umbrella header named `%{bundle_name}.h` will also
be generated that imports all of the headers listed here.
""",
            ),
            "umbrella_header": attr.label(
                allow_single_file = [".h"],
                doc = """
An optional single .h file to use as the umbrella header for this framework. Usually, this header
will have the same name as this target, so that clients can load the header using the #import
<MyFramework/MyFramework.h> format. If this attribute is not specified (the common use case), an
umbrella header will be generated under the same name as this target.
""",
            ),
            "avoid_deps": attr.label_list(
                doc = """
A list of library targets on which this framework depends in order to compile, but the transitive
closure of which will not be linked into the framework's binary.
""",
            ),
            "exclude_resources": attr.bool(
                default = False,
                doc = """
Indicates whether resources should be excluded from the bundle. This can be used to avoid
unnecessarily bundling resources if the static framework is being distributed in a different
fashion, such as a Cocoapod.
""",
            ),
        })
>>>>>>> 214fb6dc

    return attrs

def _get_macos_binary_attrs(rule_descriptor):
    """Returns a list of dictionaries with attributes for macOS binary rules."""
    attrs = []

    if rule_descriptor.requires_provisioning_profile:
        attrs.append({
            "provisioning_profile": attr.label(
                allow_single_file = [rule_descriptor.provisioning_profile_extension],
                doc = """
The provisioning profile (`{profile_extension}` file) to use when creating the bundle. This value is
optional for simulator builds as the simulator doesn't fully enforce entitlements, but is
required for device builds.
""".format(profile_extension = rule_descriptor.provisioning_profile_extension),
            ),
        })

    if rule_descriptor.product_type == apple_product_type.tool:
        # TODO(kaipi): Document this attribute.
        attrs.append({
            "launchdplists": attr.label_list(
                allow_files = [".plist"],
            ),
        })

    attrs.append({
        "bundle_id": attr.string(
            doc = """
The bundle ID (reverse-DNS path followed by app name) of the command line application. If present,
this value will be embedded in an Info.plist in the application binary.
""",
        ),
        "infoplists": attr.label_list(
            allow_files = [".plist"],
            doc = """
A list of .plist files that will be merged to form the Info.plist that represents the application
and is embedded into the binary. Please see
[Info.plist Handling](https://github.com/bazelbuild/rules_apple/blob/master/doc/common_info.md#infoplist-handling)
for what is supported.
""",
        ),
        "version": attr.label(
            providers = [[AppleBundleVersionInfo]],
            doc = """
An `apple_bundle_version` target that represents the version for this target. See
[`apple_bundle_version`](https://github.com/bazelbuild/rules_apple/blob/master/doc/rules-general.md?cl=head#apple_bundle_version).
""",
        ),
    })

    return attrs

def _create_apple_binary_rule(
        implementation,
        doc,
        additional_attrs = {},
        implicit_outputs = None,
        platform_type = None,
        product_type = None):
    """Creates an Apple rule that produces a single binary output."""
    rule_attrs = [
        {
            "minimum_os_version": attr.string(
                mandatory = True,
                doc = """
A required string indicating the minimum OS version supported by the target, represented as a
dotted version number (for example, "10.11").
""",
            ),
            "_allowlist_function_transition": attr.label(
                default = "@bazel_tools//tools/allowlists/function_transition_allowlist",
            ),
        },
    ]

    if platform_type:
        rule_attrs.extend([
            _COMMON_ATTRS,
            _COMMON_PRIVATE_TOOL_ATTRS,
            {
                # TODO(kaipi): Make this attribute private when a platform_type is
                # specified. It is required by the native linking API.
                "platform_type": attr.string(default = platform_type),
                "_environment_plist": attr.label(
                    allow_single_file = True,
                    default = "@build_bazel_rules_apple//apple/internal:environment_plist_{}".format(
                        platform_type,
                    ),
                ),
            },
        ])
    else:
        rule_attrs.append({
            "platform_type": attr.string(
                doc = """
The target Apple platform for which to create a binary. This dictates which SDK
is used for compilation/linking and which flag is used to determine the
architectures to target. For example, if `ios` is specified, then the output
binaries/libraries will be created combining all architectures specified by
`--ios_multi_cpus`. Options are:

*   `ios`: architectures gathered from `--ios_multi_cpus`.
*   `macos`: architectures gathered from `--macos_cpus`.
*   `tvos`: architectures gathered from `--tvos_cpus`.
*   `watchos`: architectures gathered from `--watchos_cpus`.
""",
                mandatory = True,
            ),
        })

    if platform_type and product_type:
        rule_descriptor = rule_support.rule_descriptor_no_ctx(platform_type, product_type)
        is_executable = rule_descriptor.is_executable

        if rule_descriptor.requires_deps:
            rule_attrs.append(_common_binary_linking_attrs(
                default_binary_type = rule_descriptor.binary_type,
                deps_cfg = rule_descriptor.deps_cfg,
                product_type = product_type,
            ))

        rule_attrs.extend(
            [
                {"_product_type": attr.string(default = product_type)},
            ] + _get_macos_binary_attrs(rule_descriptor),
        )
    else:
        is_executable = False
        rule_attrs.append(_common_binary_linking_attrs(
            default_binary_type = "executable",
            deps_cfg = apple_common.multi_arch_split,
            product_type = None,
        ))

    rule_attrs.append(additional_attrs)

    return rule(
        implementation = implementation,
        # TODO(kaipi): Replace dicts.add with a version that errors on duplicate keys.
        attrs = dicts.add(*rule_attrs),
        cfg = transition_support.apple_rule_transition,
        doc = doc,
        executable = is_executable,
        fragments = ["apple", "cpp", "objc"],
        outputs = implicit_outputs,
    )

def _create_apple_bundling_rule(implementation, platform_type, product_type, doc):
    """Creates an Apple bundling rule."""
    rule_attrs = [
        {
            # TODO(kaipi): Make this attribute private. It is required by the native linking
            # API.
            "platform_type": attr.string(default = platform_type),
            "_product_type": attr.string(default = product_type),
            "_environment_plist": attr.label(
                allow_single_file = True,
                default = "@build_bazel_rules_apple//apple/internal:environment_plist_{}".format(platform_type),
            ),
        },
    ]

    rule_descriptor = rule_support.rule_descriptor_no_ctx(platform_type, product_type)

    rule_attrs.extend(
        [
            _COMMON_ATTRS,
            _COMMON_PRIVATE_TOOL_ATTRS,
        ] + _get_common_bundling_attributes(rule_descriptor),
    )

    if rule_descriptor.requires_deps:
        rule_attrs.append(_common_binary_linking_attrs(
            default_binary_type = rule_descriptor.binary_type,
            deps_cfg = rule_descriptor.deps_cfg,
            product_type = product_type,
        ))

    is_test_product_type = _is_test_product_type(rule_descriptor.product_type)
    if is_test_product_type:
        # We need to add an explicit output attribute so that the output file name from the test
        # bundle target matches the test name, otherwise, it we'd be breaking the assumption that
        # ios_unit_test(name = "Foo") creates a :Foo.zip target.
        # This is an implementation detail attribute, so it's not documented on purpose.
        rule_attrs.append({"test_bundle_output": attr.output(mandatory = True)})

    # TODO(kaipi): Add support for all platforms.
    if platform_type == "ios":
        rule_attrs.extend(_get_ios_attrs(rule_descriptor))
    elif platform_type == "macos":
        rule_attrs.extend(_get_macos_attrs(rule_descriptor))
    elif platform_type == "tvos":
        rule_attrs.extend(_get_tvos_attrs(rule_descriptor))
    elif platform_type == "watchos":
        rule_attrs.extend(_get_watchos_attrs(rule_descriptor))

    rule_attrs.append({
        "_allowlist_function_transition": attr.label(
            default = "@bazel_tools//tools/allowlists/function_transition_allowlist",
        ),
    })

    archive_name = "%{name}" + rule_descriptor.archive_extension
    return rule(
        implementation = implementation,
        # TODO(kaipi): Replace dicts.add with a version that errors on duplicate keys.
        attrs = dicts.add(*rule_attrs),
        cfg = transition_support.apple_rule_transition,
        doc = doc,
        executable = rule_descriptor.is_executable,
        fragments = ["apple", "cpp", "objc"],
        # TODO(kaipi): Remove the implicit output and use DefaultInfo instead.
        outputs = {"archive": archive_name},
    )

def _create_apple_test_rule(implementation, doc, platform_type):
    """Creates an Apple test rule."""

    # TODO(cl/264421322): Once Tulsi propagates this change, remove this attribute.
    extra_attrs = [{
        "platform_type": attr.string(default = platform_type),
    }]

    return rule(
        implementation = implementation,
        attrs = dicts.add(
            _COMMON_ATTRS,
            _COMMON_PRIVATE_TOOL_ATTRS,
            _COMMON_TEST_ATTRS,
            *extra_attrs
        ),
        doc = doc,
        test = True,
    )

rule_factory = struct(
    common_tool_attributes = dicts.add(
        _COMMON_ATTRS,
        _COMMON_PRIVATE_TOOL_ATTRS,
    ),
    create_apple_binary_rule = _create_apple_binary_rule,
    create_apple_bundling_rule = _create_apple_bundling_rule,
    create_apple_test_rule = _create_apple_test_rule,
)<|MERGE_RESOLUTION|>--- conflicted
+++ resolved
@@ -934,15 +934,9 @@
             "extension_safe": attr.bool(
                 default = False,
                 doc = """
-<<<<<<< HEAD
-    If true, compiles and links this framework with `-application-extension`, restricting the binary to
-    use only extension-safe APIs.
-    """,
-=======
 If true, compiles and links this framework with `-application-extension`, restricting the binary to
 use only extension-safe APIs.
 """,
->>>>>>> 214fb6dc
             ),
         })
 
@@ -952,15 +946,6 @@
                 "frameworks": attr.label_list(
                     providers = [[AppleBundleInfo, IosFrameworkBundleInfo]],
                     doc = """
-<<<<<<< HEAD
-    A list of framework targets (see
-    [`ios_framework`](https://github.com/bazelbuild/rules_apple/blob/master/doc/rules-ios.md#ios_framework))
-    that this target depends on.
-    """,
-                    **extra_args
-                ),
-            })
-=======
 A list of framework targets (see
 [`ios_framework`](https://github.com/bazelbuild/rules_apple/blob/master/doc/rules-ios.md#ios_framework))
 that this target depends on.
@@ -1002,7 +987,6 @@
 """,
             ),
         })
->>>>>>> 214fb6dc
 
     return attrs
 
