# Copyright 2018 The Bazel Authors. All rights reserved.
#
# Licensed under the Apache License, Version 2.0 (the "License");
# you may not use this file except in compliance with the License.
# You may obtain a copy of the License at
#
#    http://www.apache.org/licenses/LICENSE-2.0
#
# Unless required by applicable law or agreed to in writing, software
# distributed under the License is distributed on an "AS IS" BASIS,
# WITHOUT WARRANTIES OR CONDITIONS OF ANY KIND, either express or implied.
# See the License for the specific language governing permissions and
# limitations under the License.

"""Implementation of the aspect that propagates framework providers."""

load(
    "@build_bazel_rules_apple//apple:providers.bzl",
    "AppleFrameworkImportInfo",
    "apple_provider",
)
load(
    "@build_bazel_rules_apple//apple/internal/providers:embeddable_info.bzl",
    "AppleEmbeddableInfo",
    "embeddable_info",
)

# List of attributes through which the aspect propagates. We include `runtime_deps` here as
# these are supported by `objc_library` for frameworks that should be present in the bundle, but not
# linked against.
# TODO(b/120205406): Remove `runtime_deps` support to use objc_library/swift_library `data` instead.
_FRAMEWORK_PROVIDERS_ASPECT_ATTRS = ["deps", "frameworks", "private_deps", "runtime_deps", "data"]

def _framework_provider_aspect_impl(target, ctx):
    """Implementation of the framework provider propagation aspect."""
    if AppleFrameworkImportInfo in target and ctx.rule.kind != "objc_library":
        return []

    apple_framework_infos = []
    apple_embeddable_infos = []

    for attribute in _FRAMEWORK_PROVIDERS_ASPECT_ATTRS:
        if not hasattr(ctx.rule.attr, attribute):
            continue
        for dep_target in getattr(ctx.rule.attr, attribute):
            # *_framework_import targets support
            if AppleFrameworkImportInfo in dep_target:
                apple_framework_infos.append(dep_target[AppleFrameworkImportInfo])

            # *_framework targets support
            if AppleEmbeddableInfo in dep_target and ctx.rule.kind == "objc_library":
                apple_embeddable_infos.append(dep_target[AppleEmbeddableInfo])

    apple_framework_info = apple_provider.merge_apple_framework_import_info(apple_framework_infos)
    apple_embeddable_info = embeddable_info.merge_providers(apple_embeddable_infos)

    providers = []
    if apple_framework_info.framework_imports:
        providers.append(apple_framework_info)
    if apple_embeddable_info:
        providers.append(apple_embeddable_info)

    return providers

framework_provider_aspect = aspect(
    implementation = _framework_provider_aspect_impl,
    attr_aspects = _FRAMEWORK_PROVIDERS_ASPECT_ATTRS,
    doc = """
Aspect that collects transitive `AppleFrameworkImportInfo` providers from non-Apple rules targets
(e.g. `objc_library` or `swift_library`) to be packaged within the top-level application bundle.

<<<<<<< HEAD
Framework targets supported are:
  - `apple_static_framework_import`
  - `apple_dynamic_framework_import`
  - `ios_framework`
  - `tvos_framework`
  - `visionos_framework`
  - `watchos_framework`
=======
Supported framework and XCFramework rules are:

*   `apple_dynamic_framework_import`
*   `apple_dynamic_xcframework_import`
*   `apple_static_framework_import`
*   `apple_static_xcframework_import`
>>>>>>> cb3b9a6b
""",
)<|MERGE_RESOLUTION|>--- conflicted
+++ resolved
@@ -69,21 +69,12 @@
 Aspect that collects transitive `AppleFrameworkImportInfo` providers from non-Apple rules targets
 (e.g. `objc_library` or `swift_library`) to be packaged within the top-level application bundle.
 
-<<<<<<< HEAD
-Framework targets supported are:
-  - `apple_static_framework_import`
-  - `apple_dynamic_framework_import`
-  - `ios_framework`
-  - `tvos_framework`
-  - `visionos_framework`
-  - `watchos_framework`
-=======
 Supported framework and XCFramework rules are:
 
 *   `apple_dynamic_framework_import`
 *   `apple_dynamic_xcframework_import`
 *   `apple_static_framework_import`
+  - `visionos_framework`
 *   `apple_static_xcframework_import`
->>>>>>> cb3b9a6b
 """,
 )